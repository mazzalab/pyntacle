__author__ = "Daniele Capocefalo, Mauro Truglio, Tommaso Mazza"
__copyright__ = "Copyright 2018, The Pyntacle Project"
__credits__ = ["Ferenc Jordan"]
__version__ = "0.2.3.3"
__maintainer__ = "Daniele Capocefalo"
__email__ = "d.capocefalo@css-mendel.it"
__status__ = "Development"
__date__ = "27 February 2018"
__license__ = u"""
  Copyright (C) 2016-2018  Tommaso Mazza <t,mazza@css-mendel.it>
  Viale Regina Margherita 261, 00198 Rome, Italy

  This program is free software; you can use and redistribute it under
  the terms of the BY-NC-ND license as published by
  Creative Commons; either version 4 of the License, or
  (at your option) any later version.

  This program is distributed in the hope that it will be useful,
  but WITHOUT ANY WARRANTY; without even the implied warranty of
  MERCHANTABILITY or FITNESS FOR A PARTICULAR PURPOSE.  See the
  License for more details.

  You should have received a copy of the license along with this
  work. If not, see http://creativecommons.org/licenses/by-nc-nd/4.0/.
  """

from config import *
from functools import wraps
from exceptions.illegal_kppset_size_error import IllegalKppsetSizeError
from tools.enums import KpposEnum, KpnegEnum
import random

"""Utilities for checking the consistency of the parameters passed in greedy or bruteforce optimization"""


def greedy_search_initializer(func):
    """
    checks that the arguments passed to the KP functions for greedy optimization
    are correct according to the parameters that are given as argument
    :param func: the kp-function passed
    :return: the function checked for integrity to the KP-SEARCH function
    """

    @wraps(func)
<<<<<<< HEAD
    def func_wrapper(graph, kp_size, kp_type, seed=None, max_distance=None, *args, **kwargs):
=======
    def func_wrapper(graph, kp_size, kpp_type, seed=None, max_distance=None, *args, **kwargs):
>>>>>>> 00f9efd0
        if not isinstance(kp_size, int):
            raise TypeError("The kp_size argument ('{}') is not an integer number".format(kp_size))

        else:
            if kp_size >= graph.vcount():
                raise IllegalKppsetSizeError("The kp_size must be strictly less than the graph size")

        if seed is not None:
            if not isinstance(seed, int):
                raise ValueError("seed must be an integer")
            else:
                random.seed(seed)

        if not isinstance(kp_type, (KpposEnum, KpnegEnum)):
            raise TypeError("\"kpp-type\" must be either a \"KPPOSchoices\" enumerator or a \"KPNEGchoices\",  {} found".format(type(kp_type).__name__))

        if max_distance is not None and not isinstance(max_distance, int) and max_distance > 1 and max_distance <= graph.vcount():
            raise ValueError("\"max_sp\" must be an integer greater than one and lesser tan the total number of nodes")

<<<<<<< HEAD
        # sys.stdout.write(
        #     "Greedily-optimized search of a kpp-set of size {0} for metric {1}\n".format(kp_size, kp_type.name))

        return func(graph, kp_size, kp_type, seed, max_distance, *args, **kwargs)
=======
        return func(graph, kp_size, kpp_type, seed, max_distance, *args, **kwargs)
>>>>>>> 00f9efd0

    return func_wrapper


def bruteforce_search_initializer(func):
    """
    checks that the arguments passed to the KP functions for bruteforce search
    are correct according to the parameters that are given as argument
    :param func: the kp-function passed
    :return: the function checked for integrity to the KP-SEARCH function
    """

    @wraps(func)
<<<<<<< HEAD
    def func_wrapper(graph, kp_size, kp_type, max_distance=None, *args, **kwargs):
=======
    def func_wrapper(graph, kp_size, kpp_type, max_distance=None, *args, **kwargs):
>>>>>>> 00f9efd0

        if not isinstance(kp_size, int):
            raise TypeError("The kp_size argument ('{}') is not an integer number".format(kp_size))

        else:
            if kp_size >= graph.vcount():
<<<<<<< HEAD
                raise IllegalKppsetSizeError("The kp_size must be strictly less than the graph size")

        if not isinstance(kp_type, (KpposEnum, KpnegEnum)):
            raise TypeError("\"kpp-type\" must be either a \"KPPOSchoices\" enumerator or a \"KPNEGchoices\",  {} found".format(type(kp_type).__name__))
=======
                raise IllegalKppsetSizeError("The kp_size must be lower than the graph size")

        if not isinstance(kpp_type, (KpposEnum, KpnegEnum)):
            raise TypeError("'kpp-type' must be either a 'KPPOSchoices' enumerator or a 'KPNEGchoices',  {} found".format(type(kpp_type).__name__))
>>>>>>> 00f9efd0

        if max_distance is not None and not isinstance(max_distance, int) and max_distance > 1 and max_distance <= graph.vcount():
            raise ValueError("\"max_sp\" must be an integer greater than one and lesser than the total number of nodes")

<<<<<<< HEAD
        # sys.stdout.write("Brute-force search of the best kpp-set of size {}\n".format(kp_size))

        return func(graph, kp_size, kp_type,max_distance, *args, **kwargs)
=======
        return func(graph, kp_size, kpp_type, max_distance, *args, **kwargs)
>>>>>>> 00f9efd0

    return func_wrapper<|MERGE_RESOLUTION|>--- conflicted
+++ resolved
@@ -42,11 +42,7 @@
     """
 
     @wraps(func)
-<<<<<<< HEAD
     def func_wrapper(graph, kp_size, kp_type, seed=None, max_distance=None, *args, **kwargs):
-=======
-    def func_wrapper(graph, kp_size, kpp_type, seed=None, max_distance=None, *args, **kwargs):
->>>>>>> 00f9efd0
         if not isinstance(kp_size, int):
             raise TypeError("The kp_size argument ('{}') is not an integer number".format(kp_size))
 
@@ -66,17 +62,9 @@
         if max_distance is not None and not isinstance(max_distance, int) and max_distance > 1 and max_distance <= graph.vcount():
             raise ValueError("\"max_sp\" must be an integer greater than one and lesser tan the total number of nodes")
 
-<<<<<<< HEAD
-        # sys.stdout.write(
-        #     "Greedily-optimized search of a kpp-set of size {0} for metric {1}\n".format(kp_size, kp_type.name))
-
         return func(graph, kp_size, kp_type, seed, max_distance, *args, **kwargs)
-=======
-        return func(graph, kp_size, kpp_type, seed, max_distance, *args, **kwargs)
->>>>>>> 00f9efd0
 
     return func_wrapper
-
 
 def bruteforce_search_initializer(func):
     """
@@ -87,38 +75,23 @@
     """
 
     @wraps(func)
-<<<<<<< HEAD
     def func_wrapper(graph, kp_size, kp_type, max_distance=None, *args, **kwargs):
-=======
-    def func_wrapper(graph, kp_size, kpp_type, max_distance=None, *args, **kwargs):
->>>>>>> 00f9efd0
 
         if not isinstance(kp_size, int):
             raise TypeError("The kp_size argument ('{}') is not an integer number".format(kp_size))
 
         else:
             if kp_size >= graph.vcount():
-<<<<<<< HEAD
                 raise IllegalKppsetSizeError("The kp_size must be strictly less than the graph size")
 
         if not isinstance(kp_type, (KpposEnum, KpnegEnum)):
             raise TypeError("\"kpp-type\" must be either a \"KPPOSchoices\" enumerator or a \"KPNEGchoices\",  {} found".format(type(kp_type).__name__))
-=======
-                raise IllegalKppsetSizeError("The kp_size must be lower than the graph size")
-
-        if not isinstance(kpp_type, (KpposEnum, KpnegEnum)):
-            raise TypeError("'kpp-type' must be either a 'KPPOSchoices' enumerator or a 'KPNEGchoices',  {} found".format(type(kpp_type).__name__))
->>>>>>> 00f9efd0
 
         if max_distance is not None and not isinstance(max_distance, int) and max_distance > 1 and max_distance <= graph.vcount():
             raise ValueError("\"max_sp\" must be an integer greater than one and lesser than the total number of nodes")
 
-<<<<<<< HEAD
         # sys.stdout.write("Brute-force search of the best kpp-set of size {}\n".format(kp_size))
 
         return func(graph, kp_size, kp_type,max_distance, *args, **kwargs)
-=======
-        return func(graph, kp_size, kpp_type, max_distance, *args, **kwargs)
->>>>>>> 00f9efd0
 
     return func_wrapper