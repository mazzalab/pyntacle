__author__ = "Daniele Capocefalo, Mauro Truglio, Tommaso Mazza"
__copyright__ = "Copyright 2018, The pyntacle Project"
__credits__ = ["Ferenc Jordan"]
__version__ = "0.0.1"
__maintainer__ = "Daniele Capocefalo"
__email__ = "d.capocefalo@css-mendel.it"
__status__ = "Development"
__date__ = "27 October 2016"
__license__ = u"""
  Copyright (C) 20016-2017  Tommaso Mazza <t,mazza@css-mendel.it>
  Viale Regina Margherita 261, 00198 Rome, Italy

  This program is free software; you can use and redistribute it under
  the terms of the BY-NC-ND license as published by
  Creative Commons; either version 4 of the License, or
  (at your option) any later version.

  This program is distributed in the hope that it will be useful,
  but WITHOUT ANY WARRANTY; without even the implied warranty of
  MERCHANTABILITY or FITNESS FOR A PARTICULAR PURPOSE.  See the
  GNU General Public License for more details.

  You should have received a copy of the GNU General Public License
  along with this program; if not, write to the Free Software
  Foundation, Inc.,  51 Franklin Street, Fifth Floor, Boston, MA
  02110-1301 USA
  """

"""
Utilities made for common adjacency matrix file operations
"""
<<<<<<< HEAD
import os
import logging
from exceptions import *
from config import *

# Todo:
# - importa adjm in numpy array (ora e' __store)
# - controlla simmetria con numpy
# - prova a vedere se c'e' un modo veloce in numpy per controllare ci siano solo 0, 1 in matrice
# - getter del numpy array dopo importato (ora si chiama __write)
# - flag pyntacle_ready come in edgelist_utils
# - make undirect va fixato in modo da clonare la upper o lower diagonal (a scelata) sull'altra.
=======
>>>>>>> 6a13492e

import os
import logging
from exceptions import *
from config import *

class AdjmUtils():
    logger = None

    def __init__(self, file: str, header: bool, separator=None):

        self.logger = log
        if not os.path.exists(file):
            self.logger.fatal("Input file does not exist")
            raise FileNotFoundError

        else:
            self.adjfile = file

        if separator is None:
            self.sep = "\t"
            self.logger.info("using '\t' as standard separator")

        else:
            self.sep = separator
        self.header = header  # boolean to check if header is present

    def is_squared(self):
        """
        Utilitiy to check if an adjaceny matrix is squared or not by checking if the number of lines

        :return: a boolean representing True if the matrix is squared or False otherwise
        """
        self.logger.info("Checking if adjacency matrix is squared")
        with open(self.adjfile, "r") as file:
            firstline = file.readline()
            nrow = len(firstline.rstrip().split(self.sep))
            ncol = len(firstline.rstrip().split(self.sep))
            for line in file:
                tmp = line.split(self.sep)
                if len(tmp) != nrow or len(tmp) != ncol:
                    self.logger.info("Matrix is not squared")
                    return False
        self.logger.info("Matrix is squared")
        return True

    def __store_adjm(self):
        """
        Store adjmatrix in a list for further purposes (internal class only)

        :return:
        """
        self.adjm = []
        with open(self.adjfile, "r") as infile:
            if self.header:
                self.headlist = infile.readline().rstrip().split(self.sep)
                # print (self.headlist)

                iterator = iter(infile.readline, '')

                for line in iterator:
                    # print (line)

                    if self.header:
                        tmp = line.rstrip().split(self.sep)
                        self.adjm.append(tmp[1:])

                    else:
                        tmp = line.rstrip().split(self.sep)
                        self.adjm.append(tmp)

    def __write_adjm(self, adjm: list, separator: str, appendix: str):
        """
        Hidden function that returns a rewritten adjacency matrix

        :return: outpath, path to the adjacency matrix
        """
        o = os.path.splitext(os.path.abspath(self.adjfile))
        outpath = o[0] + "_" + appendix + o[-1]
        with open(outpath, "w") as out:
            self.logger.info("rewriting adjacency matrix")
            self.logger.info("adjacency path: " + outpath)

            if self.header:
                out.write(separator.join(self.headlist) + "\n")

                for i, elem in enumerate(adjm, 1):
                    out.write(self.headlist[i] + separator + separator.join(elem) + "\n")
            else:
                for elem in adjm:
                    out.write(separator.join(elem) + "\n")

        return outpath

    def is_weighted(self):
        """
        Function that returns a boolean telling whether the adjacency matrix is weighted or not

        :return: self.weightbool, a boolean with True if the graph is weighted and false otherwise
        """
        self.__store_adjm()
        self.logger.info("checking if the matrix is weighted")
        self.weightbool = False
        for elem in self.adjm:
            elem = list(filter(lambda elem: float(elem) != 0.0, elem))  # remove all non-zero element
            for el in elem:
                if float(el) != 1.0:
                    self.weightbool = True
                    return self.weightbool

        return self.weightbool

    def remove_weigths(self):
        """
        Convert matrix to unweighted by setting every value different from 1 to 1 and write it to a new file
        """
        self.__store_adjm()  # store adjacency matrix into a list

        if not self.is_weighted():
            self.logger.info("matrix is already unweighted")
            return None

        self.logger.info("removing weights from adjacency matrix")

        for i, elem in enumerate(self.adjm):
            self.adjm[i] = ["1" if float(x) == 1.0 else x for x in elem]

        self.__write_adjm(self.adjm, separator=self.sep, appendix="unweighted")

    def is_direct(self):
        """
        Function to check whether an adjacency matrix is direct or not

        :return: directbool, a value representing True if the matrix is direct and False otherwise
        """
        self.directbool = False
        self.__store_adjm()  # store adjacency matrix into a list
        self.logger.info("checking if the adjacency matrix is direct")
        for i, elem in enumerate(self.adjm):
            for e, el in enumerate(elem):
                if self.adjm[e][i] != el:
                    self.directbool = True
                    return self.directbool

        return self.directbool

    def make_undirect(self):
        """
        Convert an undirect network to a direct one and write it to a new file
        """
        self.__store_adjm()
        if not self.is_direct():
            self.logger.info("the matrix is already undirect")
            return self.adjfile

        self.logger.info("Converting Matrix to undirect")

        for i, elem in enumerate(self.adjm):
            for e, el in enumerate(elem):
                if el != 0:
                    self.adjm[e][i] = el
        self.__write_adjm(self.adjm, separator=self.sep, appendix="undirected")<|MERGE_RESOLUTION|>--- conflicted
+++ resolved
@@ -29,11 +29,10 @@
 """
 Utilities made for common adjacency matrix file operations
 """
-<<<<<<< HEAD
+from config import *
 import os
 import logging
 from exceptions import *
-from config import *
 
 # Todo:
 # - importa adjm in numpy array (ora e' __store)
@@ -42,13 +41,7 @@
 # - getter del numpy array dopo importato (ora si chiama __write)
 # - flag pyntacle_ready come in edgelist_utils
 # - make undirect va fixato in modo da clonare la upper o lower diagonal (a scelata) sull'altra.
-=======
->>>>>>> 6a13492e
-
-import os
-import logging
-from exceptions import *
-from config import *
+
 
 class AdjmUtils():
     logger = None
