# external libraries
import logging
import os

from igraph import Graph
from config import *

from exceptions.illegal_argument_number_error import IllegalArgumentNumberError
from exceptions.unsupported_graph_error import UnsupportedGrapherror
# pyntacle Libraries
from exceptions.wrong_argument_error import WrongArgumentError

__author__ = "Daniele Capocefalo, Mauro Truglio, Tommaso Mazza"
__copyright__ = "Copyright 2018, The pyntacle Project"
__credits__ = ["Ferenc Jordan"]
__version__ = "0.0.1"
__maintainer__ = "Daniele Capocefalo"
__email__ = "d.capocefalo@css-mendel.it"
__status__ = "Development"
__date__ = "27 October 2016"
__license__ = u"""
  Copyright (C) 20016-2017  Tommaso Mazza <t,mazza@css-mendel.it>
  Viale Regina Margherita 261, 00198 Rome, Italy

  This program is free software; you can use and redistribute it under
  the terms of the BY-NC-ND license as published by
  Creative Commons; either version 4 of the License, or
  (at your option) any later version.

  This program is distributed in the hope that it will be useful,
  but WITHOUT ANY WARRANTY; without even the implied warranty of
  MERCHANTABILITY or FITNESS FOR A PARTICULAR PURPOSE.  See the
  GNU General Public License for more details.

  You should have received a copy of the GNU General Public License
  along with this program; if not, write to the Free Software
  Foundation, Inc.,  51 Franklin Street, Fifth Floor, Boston, MA
  02110-1301 USA
  """


class AddAttributes():
    logger = None

    def __init__(self, graph: Graph):

        self.logger = log

        if type(graph) is not Graph:
            raise WrongArgumentError("object is not a igraph.Graph")
        else:
            self.__graph = graph


    def add_graph_attributes(self, attr_name, attr):

        '''
        Add an attribute to a graph object
        
        :param attr: any object being added as attribute
        :param attr_name: string. The name of the attribute being imported
        :return: an igraph.Graph object
        '''

        if not isinstance(attr_name, str):
            raise TypeError("Attribute name is not a string")
        else:
            self.__graph[attr_name] = attr

    def add_node_attributes(self, attr_name, attr_list, nodes):
        '''
        This function takes an header file and, optionally, a separator, and add them to a graph imprted in __init
        
        :param attr_list: the object being added as attribute
        :param attr_name: string. The name of the attribute being imported
        :param nodes: list. Nodes to which attributes will be applied.
        :return: an igraph object with the attribute added
        '''

        if not isinstance(attr_name, str):
            raise TypeError("Attribute name is not a string")
        
        if attr_name.startswith('__'):
            raise KeyError(
                "One of the attributes being added starts with __ (double underscore)."
                "This notation is reserved to private variables, please avoid using it.")
        
        assert len(attr_list) == len(nodes), "in add_node_attributes, length of attributes list cannot be " \
                                             "different from length of list of nodes."
        
        count = 0
        err_count = 0
        for n, a in zip(nodes, attr_list):
            select = self.__graph.vs.select(name=n)
            count += 1
            if len(select) == 0:
                self.logger.warning("Node %s not found in graph" % n)
                err_count += 1
            elif len(select) == 1:
                select[0][attr_name] = a
            else:
                self.logger.error("Node %s has multiple name hits, please check your attribute file" % n)
                raise ValueError("Multiple node hits")
        
        if err_count == count:
            raise WrongArgumentError("All the attributes pointed to non-existing nodes.")
        else:
            self.logger.info("Node attributes successfully added!")

    def add_edge_attributes(self, attr_name, attr_list, edges):
        """
        Add edge attributes specified in a file like (nodeA/nodeB/listofvalues)
        **[EXPAND DESCRIPTIONS OF PARAMS]**

        :param attr_name: string. The name of the attribute being imported
        :param attr_list: the object being added as attribute
        :param edges: list. edges to which attributes will be applied.
        :return:
        """
        if not isinstance(attr_name, str):
            raise TypeError("Attribute name is not a string")
        
        # Checking if one or more attributes' names start with '__'. Avoids malicious injection.
        if attr_name.startswith('__'):
            raise KeyError(
                "One of the attributes in your attributes/weights file starts with __ (double underscore)."
                "This notation is reserved to private variables, please avoid using it.")
        
        assert len(attr_list) == len(edges), "in add_node_attributes, length of attributes list cannot be " \
                                             "different from length of list of nodes."
        count = 0
        err_count = 0
        for e, a in zip(edges, attr_list):
            select = self.__graph.es.select(node_names=e)
            count += 1
            if len(select) == 0:
                self.logger.warning("Edge %s not found in graph" %str(e))
                err_count += 1
            
            elif len(select) == 1:
                select[0][attr_name] = a
                
            else:
                self.logger.error("Edge %s has multiple name hits, please check your attribute file" % str(e))
                raise ValueError("Multiple edge hits")
        
        if err_count == count:
            raise WrongArgumentError("All the attributes pointed to non-existing edges.")
        else:
            return attr_name  # return the names of the attributes

    def add_edge_names(self, readd=False):
        '''
        Add adjacent edge as attribute stored in a tuple to each edge
        
        :return: an igraph.Graph object with the node attribute ""
        '''

        if readd is True or "node_names" not in self.__graph.es.attributes():
            self.logger.info("adding attribute \'node_names\' to each edge (will be stored as a tuple)")
            edge_names = []
            for e in self.__graph.get_edgelist():
                # print("{0}, {1}".format(self.__graph.vs[e[0]]["name"], self.__graph.vs[e[1]]["name"]))
                edge_names.append((self.__graph.vs[e[0]]["name"], self.__graph.vs[e[1]]["name"]))
            self.__graph.es["node_names"] = edge_names
            # for edge in self.__graph.es():
            #     source = edge.source
            #     target = edge.target
            #     source_name = self.__graph.vs(source)["name"][0]
            #     target_name = self.__graph.vs(target)["name"][0]
            #     edge["node_names"] = (source_name, target_name)
        else:
            self.logger.info("attribute \'node_names\' already exist")

    def add_graph_name(self, namestring):
        '''
        Assign a name to a graph (or replace it)
        '''

        self.logger.info("adding attribute \'name\' to the graph")

        self.__graph["name"] = [namestring]

    def add_parent_name(self):
        '''
        Add the graph's name to each vertex, as the "__parent" attribute
        '''

        self.logger.info("adding reserved attribute \'__parent\' to the vertices")

        self.__graph.vs["__parent"] = self.__graph["name"]

    def graph_initializer(self, graph_name: object, node_names: object = None):
        """
        **EXPAND**
        :param graph_name:
        :param node_names:
        :return:
        """
<<<<<<< HEAD

        self.__graph.to_undirected() #reconvert graph to directed

=======
        self.__graph.to_undirected() #reconvert graph to directed
>>>>>>> c9675fae
        if "name" not in self.__graph.attributes():
            self.logger.info("adding file name to graph name")
            self.add_graph_name(graph_name)

        '''
        add vertices names
        '''
        if "name" not in self.__graph.vs.attributes():
            if node_names is None:
                self.logger.info("adding node names to graph corresponding to their indices")
                self.__graph.vs()["name"] = [str(x.index) for x in self.__graph.vs()]

            else:

                if not isinstance(node_names, list) or not all(isinstance(item, str) for item in node_names):
                    raise WrongArgumentError("node names must be a list of strings")

                if len(node_names) != self.__graph.vcount():
                    raise IllegalArgumentNumberError("node names must be of the same length of vertices")

                self.logger.info("Adding node names to graph using the provided node names")
                self.__graph.vs["name"] = node_names

        '''
        add parent's name to vertices
        '''
        if "__parent" not in self.__graph.vs().attributes():
            '''
            add parent's name to vertices
            '''
            self.logger.info("adding reserved attribute \'__parent\' to the vertices")
            self.add_parent_name()

        '''
        add edge vertices names as an attribute 'node_names'
        '''
        if "node_names" not in self.__graph.es().attributes():
            '''
            add edge vertices names as an attribute 'adjacent_vertices'
            '''
            self.logger.info("adding source and target names as \"node name\" attribute to edges")
            self.add_edge_names()
        # for sif file conversion purposes
        if not "__sif_interaction_name" in self.__graph.attributes():
            self.__graph["__sif_interaction_name"] = None

        if not "__sif_interaction" in self.__graph.es().attributes():
            self.__graph.es()["__sif_interaction"] = None

        return self.__graph<|MERGE_RESOLUTION|>--- conflicted
+++ resolved
@@ -197,13 +197,7 @@
         :param node_names:
         :return:
         """
-<<<<<<< HEAD
-
         self.__graph.to_undirected() #reconvert graph to directed
-
-=======
-        self.__graph.to_undirected() #reconvert graph to directed
->>>>>>> c9675fae
         if "name" not in self.__graph.attributes():
             self.logger.info("adding file name to graph name")
             self.add_graph_name(graph_name)
@@ -251,6 +245,4 @@
             self.__graph["__sif_interaction_name"] = None
 
         if not "__sif_interaction" in self.__graph.es().attributes():
-            self.__graph.es()["__sif_interaction"] = None
-
-        return self.__graph+            self.__graph.es()["__sif_interaction"] = None