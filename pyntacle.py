__author__ = u"Daniele Capocefalo, Mauro Truglio, Tommaso Mazza"
__copyright__ = u"Copyright 2018, The Pyntacle Project"
__credits__ = [u"Ferenc Jordan"]
__version__ = u"1.0.0"
__maintainer__ = u"Daniele Capocefalo"
__email__ = "bioinformatics@css-mendel.it"
__status__ = u"Development"
__date__ = u"26/11/2018"
__license__ = u"""
  Copyright (C) 2016-2018  Tommaso Mazza <t.mazza@css-mendel.it>
  Viale Regina Margherita 261, 00198 Rome, Italy

  This program is free software; you can use and redistribute it under
  the terms of the BY-NC-ND license as published by
  Creative Commons; either version 4 of the License, or
  (at your option) any later version.

  This program is distributed in the hope that it will be useful,
  but WITHOUT ANY WARRANTY; without even the implied warranty of
  MERCHANTABILITY or FITNESS FOR A PARTICULAR PURPOSE.  See the
  License for more details.

  You should have received a copy of the license along with this
  work. If not, see http://creativecommons.org/licenses/by-nc-nd/4.0/.
  """
#todo mauro checks formatting to terminal
# external libraries
from config import *
import argparse
import sys
import os
import unittest
import random
from numpy import random as nprandom
from copy import deepcopy
from exceptions.generic_error import Error

if sys.version_info <= (3, 4):
    sys.exit("Python < 3.4 is not supported. Please use 'python3' instead or update your Python compiler.")

from colorama import Fore, Style, init

if os.name == "nt":
    init(convert=True)

from cmds.cmds_utils.reporter import *
# Main commands wrappers
from cmds.keyplayer import KeyPlayer as kp_command
from cmds.group_centrality import GroupCentrality as gr_command
from cmds.metrics import Metrics as metrics_command
from cmds.convert import Convert as convert_command
from cmds.generate import Generate as generate_command
from cmds.set import Set as set_command
from cmds.communities import Communities as communities_command
from pyntacletests.test_suite import Suite


def _check_value(self, action, value):
    # converted value must be one of the choices (if specified)
    if action.choices is not None and value not in action.choices:
        args = {"value": value,
                "choices": ", ".join(map(repr, action.choices))}
        msg = "invalid choice: %(value)r"
        raise argparse.ArgumentError(action, msg % args)


def threads_type(x):
    x = int(x)
    if x < 1:
        raise argparse.ArgumentTypeError("Minimum threads number is 1")
    if x > cpu_count():
        raise argparse.ArgumentTypeError("Maximum threads number is {} for this machine".format(cpu_count()))

    return x


class App:
    def __init__(self):
        sys.stdout.write("\n")
        sys.tracebacklimit = 0
        verbosity = 0

        # Overriding argparse's mischievous and buggy error message
        argparse.ArgumentParser._check_value = _check_value

        parser = argparse.ArgumentParser(
            description="Main Description",
            usage=Fore.RED + Style.BRIGHT + "pyntacle" + Fore.GREEN + " <command>" + Fore.RED
                  + """ [<args>]
The available commands in Pyntacle are:\n""" + Style.RESET_ALL + 100 * "-" +
                  Fore.GREEN + "\n  keyplayer       " + Fore.CYAN + "Computes key player metrics (goo.gl/uj8jCR) for a "
<<<<<<< HEAD
                                                                    "specific set of nodes ('kp-info') or finds a set of "
                                                                    "nodes of size `k` that owns the optimal or the best "
=======
                                                                    "specific set of nodes ('kp-info')\n                  or finds a set of "
                                                                    "nodes of size k that owns the optimal or the best "
>>>>>>> 6efa8afc
                                                                    "score ('kp-finder')." +
                  Fore.GREEN + "\n\n  groupcentrality " + Fore.CYAN + "Computes group centrality metrics (goo.gl/82Whxu), "
                                                                    "a variation of classical node\n                  centrality indices. "
                                                                    "These metrics can be computed for "
<<<<<<< HEAD
                                                                    "a specific set of nodes ('gr-info') or they can be "
                                                                    "used to find a set of node of size `k` that own "
=======
                                                                    "a specific set of nodes ('gr-info')\n                  or they can be "
                                                                    "used to find a set of node of size k that own "
>>>>>>> 6efa8afc
                                                                    "the optimal or the best score ('gr-finder')." +
                  Fore.GREEN + "\n\n  metrics         " + Fore.CYAN + "Computes metrics of local and global nature for a "
                                                                    "set of nodes of a network or for the "
                                                                    "whole graph." +
                  Fore.GREEN + "\n\n  convert         " + Fore.CYAN + "Converts a network file format to another one." +
                  Fore.GREEN + "\n\n  set             " + Fore.CYAN + "Performs set operations ('union', "
                                                                    "'intersection', 'difference') between two "
                                                                    "networks\n                  using graph logical operations." +
                  Fore.GREEN + "\n\n  generate        " + Fore.CYAN + "Generates in-silico networks that follow"
                                                                    "one of the available topologies." +
                  Fore.GREEN + "\n\n  communities     " + Fore.CYAN + "Finds communities within a graph using"
                                                                    "several community-finding algorithms. Produces\n                  "
                                                                    "several network files, each containing "
                                                                    "an induced subgraph." +
                  Fore.GREEN + "\n\n  test            " + Fore.CYAN + "Performs a series of tests to check "
                                                                    "the integrity of Pyntacle. Useful to test if\n                  "
                                                                    "Pyntacle was installed correctly and for debugging "
                                                                    "tasks.\n" +
                  Style.RESET_ALL + 100 * "-", )

        parser.add_argument("command", help="Subcommand to run", type=lambda s: s.lower())
        parser.add_argument("-v", action="count", help="Verbosity level of the internal Pyntacle logger. "
                                                       "-vvv is the highest level (for debugging purposes).")
        parser.add_argument("-V", "--version", action="version", version="Pyntacle v1.0.0",
                            help="Shows program version number and quits.")

        # Detect verbosity
        for arg in sys.argv:
            if arg in ["-v", "-vv", "-vvv"]:
                verbosity = arg.count("v")
        # Logging levels setup
        if verbosity == 2:
            log.setLevel(logging.INFO)
        elif verbosity >= 3:
            log.setLevel(logging.DEBUG)
        else:
            log.setLevel(logging.WARN)

        # Continue parsing of the first two arguments
        args = parser.parse_args(sys.argv[1:2])

        if not hasattr(self, args.command) and args.command != "test":
            sys.stdout.write("Unrecognized command.\n")
            parser.print_help()
            exit(1)
        # Use dispatch pattern to invoke method with same name
        if args.command == "test":
            self.pyntacle_test()
        else:
            getattr(self, args.command)()

    def keyplayer(self):
        parser = argparse.ArgumentParser(
            description="Computes key player metrics for a specific set of nodes ('kp-info') or performs the "
                        "search of node set that hold the optimal or the best key player index value ('kp-finder').\n\n"
                        "Subcommands:\n\n" + 100 * "-" + "\n" +
                        "   kp-finder\t           Finds the best kp set of size k using key player metrics by means of "
                        "either a\n\t\t\t  greedy or a brute-force algorithm.\n\n"
                        "   kp-info\t           Computes specified key player metrics for a selected subset of nodes.\n" + 100 * "-",
            formatter_class=lambda prog: argparse.RawDescriptionHelpFormatter(prog, width=100,
                                                                              max_help_position=100),
            usage=Fore.RED + Style.BRIGHT + "pyntacle keyplayer"
                  + Fore.GREEN + Style.BRIGHT + " {kp-finder, kp-info}"
                  + Fore.LIGHTBLUE_EX + " --type {all | pos | neg | F | dF | dR | mreach}" + Fore.RED + " [arguments]\n" + Style.RESET_ALL)

        # NOT prefixing the argument with -- means it's not optional
        parser.add_argument("-i", "--input-file", metavar="",
                            help="(REQUIRED) Path to the input network file. It can be an adjacency matrix, an "
                                 "edge list, a Simple Interaction (SIF) file, a DOT file or a binary "
                                 "storing an igraph.Graph object. See goo.gl/A2Q1H4 for more details.")

        # These are options instead
        parser.add_argument("-f", "--format", metavar="",
                            choices=format_dictionary.keys(),
                            help="Input network file format: 'adjmat' for adjacency matrix, 'edgelist' for edge list, "
                                 "'sif' for Simple Interaction format, 'dot' for DOT file, 'bin' "
                                 "for binary file. See https://goo.gl/9wFRfM for more information on the network file formats "
                                 "and other available abbreviations. If not specified, the input format will be guessed.")

        parser.add_argument("--input-separator", metavar="", default=None,
                            help="The field separator for the input file. "
                                 "If not provided, Pyntacle tries to "
                                 "guess it automatically.")

        parser.add_argument("-N", "--no-header", default=False, action="store_true",
                            help="A flag that must be specified if the input network file (adjacency matrix, edge list, SIF file) "
                                 "does not contain a header. By default, we assume a header is present.")
        parser.add_argument("-m", "--m-reach", metavar="", type=int, help="The maximum "
                                                                          "distance that will be "
                                                                          "used to compute the m-reach "
                                                                          "metric. Must be provided if m-reach"
                                                                          " is computed.")

        parser.add_argument("-M", "--max-distance", metavar="", type=int, help="The number of steps after"
                                                                               " which two nodes will be considered as "
                                                                               "disconnected. By default, "
                                                                               "no maximum distance is set.")

        parser.add_argument("-t", "--type", metavar="", choices=["pos", "neg", "all", "F", "dF", "dR", "mreach"],
                            default="all",
                            help="The key player metric (or metrics) of interest. Choices are: "
                                 "'all' (all metrics), 'pos' (reachabiliy metrics: dR and m-reach),"
                                 " 'neg' (fragmentation metrics: F and dF). 'dR', 'mreach', 'F', "
                                 "'dF'. Default is 'all'.")

        parser.add_argument("-L", "--largest-component", action="store_true",
                            help="Considers only the largest component of the input graph and excludes the smaller ones."
                                 "It will raise an error if the network has two largest"
                                 " components of the same size.")

        parser.add_argument("-d", "--directory", metavar="", default=os.getcwd(),
                            help="The directory that will store Pyntacle results. If the directory does not "
                                 "exist, it will be created at the desired location. Default is the current "
                                 "working directory.")

        parser.add_argument("-r", "--report-format", metavar="", default="txt", choices=["txt", "csv", "xlsx", "tsv"],
                            type=lambda s: s.lower(),
                            help="The format of the report produced by "
                                 "Pyntacle. Choices are: 'txt' and 'tsv' (tab-separated file), 'csv' "
                                 "(comma-separated value file), 'xlsx' (Excel file). Default is 'txt'.")

        parser.add_argument("-P", "--plot-format", choices=["svg", "pdf", "png"], default="pdf",
                            type=lambda s: s.lower(), metavar="",
                            help="The format for the network representation produced by "
                                 "Pyntacle. Choices are: 'pdf', 'png' and 'svg'. Defaults to 'pdf'. "
                                 "Overridden by the '--no-plot' flag or if the graph "
                                 "is too big to be represented (larger than 1000 nodes).")

        parser.add_argument("--plot-dim", metavar="",
                            help="The dimensions (as comma-separated values) of the graphical representation of the "
                                 "results. Default is '800,800' for graph with less than 150 nodes and '1600,1600' "
                                 "otherwise. Overridden by the '--no-plot' flag or if the graph "
                                 "is too big to be represented (larger than 1000 nodes).")

        parser.add_argument("--plot-layout", metavar="",
                            choices=["circle", "fruchterman_reingold", "fr", "kamada_kawai", "kk",
                                     "large_graph", "lgl", "random", "reingold_tilford", "rt"],
                            default="fr",
                            help="Specifies one of the predefined layout for the graphical representation of the network. "
                                 "Choices are: 'fruchterman_reingold', 'kamada_kawai', "
                                 "'large_graph', 'random', 'reingold_tilford'. Default is "
                                 "'fruchterman_reingold'. Bypassed if the '--no-plot' flag if specified or if the graph "
                                 "is too big to be represented (larger than 1000 nodes).")

        parser.add_argument("--no-plot", action="store_true",
                            help="Skips the graphical representation of the plot.")

        parser.add_argument("--save-binary", action="store_true",
                            help="Saves a binary file (ending in '.graph') that contains the network "
                                 "and all the operations performed on it in an 'igraph.Graph' object.")

        parser.add_argument("--suppress-cursor", action="store_true",
                            help="Suppresses the animated cursor during Pyntacle execution.")

        parser.add_argument("-v", action="count", help="Verbosity level of the internal Pyntacle logger. "
                                                       "-vvv is the highest level (for debugging purposes).")

        subparsers = parser.add_subparsers(metavar="", help=argparse.SUPPRESS)

        # Subparser for the kp-info case
        info_case_parser = subparsers.add_parser("kp-info",
                                                 usage="pyntacle keyplayer kp-info [-h] [-m] [-f] [-N] [-d] [-L] [-M] [-T] [--input-separator] [--save-binary] [--report-format] [--plot-format] [--plot-dim] [--no-plot] --type [TYPE] --input-file [FILE] --nodes NODES",
                                                 add_help=False, parents=[parser],
                                                 formatter_class=lambda prog: argparse.HelpFormatter(prog,
                                                                                                     max_help_position=100,
                                                                                                     width=150))
        info_case_parser.set_defaults(which="kp-info")
        info_case_parser.add_argument("-n", "--nodes",
                                      help="(REQUIRED) Comma-separated list of strings, corresponding to the node names in the input graph, or column index of the input network file if the 'no-header' flag is specified.",
                                      required=True)
        # Subparser for kp-finder case
        finder_case_parser = subparsers.add_parser("kp-finder",
                                                   usage="pyntacle keyplayer kp-finder [-h] [-m] [-f] [--input-separator] [-N] [-d] [-L] [-M] [-T] [-I] [-S] [--save-binary] [--report-format] [--plot-format] [--plot-dim] [--no-plot] --type [TYPE] --input-file [FILE] -k [K]",
                                                   add_help=False, parents=[parser],
                                                   formatter_class=lambda prog: argparse.HelpFormatter(prog,
                                                                                                       max_help_position=100,
                                                                                                       width=150))
        finder_case_parser.add_argument("-k", "--k-size", metavar="", type=int,
                                        help="(REQUIRED) An integer specifying the size of the node set size.",
                                        required=True)

        finder_case_parser.add_argument("-I", "--implementation", metavar="", type=str, default="greedy",
                                        choices=["brute-force", "greedy"],
                                        help="The strategy used for the search of the node set. Choices are: 'greedy' "
                                             "(a greedy optimization algorithm aimed at finding an optimal solution) "
                                             "and 'brute-force' for a brute-force search that find the best solution "
                                             "(or solutions). 'greedy' is the default strategy.")

        finder_case_parser.add_argument("-S", "--seed", type=int, help="(GREEDY OPTIMIZATION ONLY) Sets a user-defined "
                                                                       "seed to replicate the greedy optimization search.",
                                        metavar="", default=None)
        finder_case_parser.add_argument("-T", "--threads", metavar="", default=n_cpus, type=threads_type,
                                        help="(BRUTE-FORCE SEARCH ONLY) Specifies the number of cores that will be used in brute-force. Defaults to "
                                             "the maximum number of cores available in your machine - 1.")

        finder_case_parser.set_defaults(which="kp-finder")

        # now that we're inside a subcommand, ignore the first
        # TWO args, ie the command and subcommand
        args = parser.parse_args(sys.argv[2:])

        if len(sys.argv) < 4 or (sys.argv[2] not in ("kp-finder", "kp-info")):
            parser.print_help()
            raise Error(
                "Usage: pyntacle keyplayer {kp-finder, kp-info} [arguments] (use --help for command description)")

        kp = kp_command(args)
        try:
            kp.run()
        except KeyboardInterrupt:
            sys.stderr.write("\nReceived SIGKILL from Keyboard\n")

    def groupcentrality(self):
        parser = argparse.ArgumentParser(
            description="Computes group centrality metrics (defined in goo.gl/82Whxu) for a specific set of nodes "
                        "('gr-info') or perform the "
                        "search of set of nodes that maximize key player metrics ('group-finder').\n\n"
                        "Subcommands:\n\n" + 100 * "-" + "\n" +
                        "   gr-finder\t           Finds the optimal or the best set of size 'k' for a group centrality index (or indices) by means of either a "
                        "\n\t\t\t   greedy optimization or a brute-force algorithm.\n\n"
                        "   gr-info\t           Computes all or a selected group-centrality metric for a selected subset of nodes.\n" + 100 * "-",
            formatter_class=lambda prog: argparse.RawDescriptionHelpFormatter(prog, width=100,
                                                                              max_help_position=100),
            usage=Fore.RED + Style.BRIGHT + "pyntacle groupcentrality"
                  + Fore.GREEN + Style.BRIGHT + " {gr-finder, gr-info}"
                  + Fore.LIGHTBLUE_EX + " --type {all | degree | closeness | betwenness }" + Fore.RED + " [arguments]\n" + Style.RESET_ALL)

        # NOT prefixing the argument with -- means it's not optional
        parser.add_argument("-i", "--input-file", metavar="",
                            help="(REQUIRED) Path to the input network file. It can be an adjacency matrix, an "
                                 "edge list, a Simple Interaction (SIF) file, a DOT file or a binary "
                                 "storing an igraph.Graph object. See goo.gl/A2Q1H4 for more details.")

        # These are options instead
        parser.add_argument("-f", "--format", metavar="",
                            choices=format_dictionary.keys(),
                            help="Input network file format: 'adjmat' for adjacency matrix, 'edgelist' for edge list, "
                                 "'sif' for Simple Interaction format, 'dot' for DOT file, 'bin' "
                                 "for binary file. See https://goo.gl/9wFRfM for more information "
                                 "and other available abbreviations. If not specified, the input format will be guessed.")

        parser.add_argument("--input-separator", metavar="", default=None,
                            help="The field separator for the input file. "
                                 "If not provided, Pyntacle tries to guess it automatically.")

        parser.add_argument("-N", "--no-header", default=False, action="store_true",
                            help="A flag that must be used if the input network file (adjacency matrix, edge list, SIF file) "
                                 "does not contain a header. By default, we assume a header is present.")

        parser.add_argument("-t", "--type", metavar="", choices=["all", "degree", "closeness", "betweenness"],
                            default="all",
                            help="The group centrality metric (or metrics) of interest. Choices are: "
                                 "'all' (all metrics), 'degree' (group degree only),"
                                 " 'closeness' (group closeness), 'betweenness' (group betweenness).* Default is 'all'.")

        parser.add_argument("-D", "--group-distance", metavar="", choices=["mean", "min", "max"], default="min",
                            help="(REQUIRED FOR GROUP CLOSENESS) The criterion to use to compute the distance between "
                                 "the node set and the rest of the graph. "
                                 "Choices are: 'mean' (averages the distances among the node set and the rest of the graph),"
                                 "'min' (takes the minimum distance among the node set and the rest of the graph),"
                                 "'max'' (takes the maximum distance among the node set and the rest of the graph).  Defaults to 'min'.")

        parser.add_argument("-L", "--largest-component", action="store_true",
                            help="Considers only the largest component of the input graph and excludes the smaller ones."
                                 "It will raise an error if the network has two largest"
                                 " components of the same size.")

        parser.add_argument("-d", "--directory", metavar="", default=os.getcwd(),
                            help="The directory that will store Pyntacle results. If the directory does not "
                                 "exist, it will be created at the desired location. Default is the current "
                                 "working directory.")

        parser.add_argument("-r", "--report-format", metavar="", default="txt", choices=["txt", "csv", "xlsx", "tsv"],
                            type=lambda s: s.lower(),
                            help="The format of the report produced by "
                                 "Pyntacle. Choices are: 'txt' and 'tsv' (tab-separated file), 'csv' "
                                 "(comma-separated value file), 'xlsx' (Excel file). Default is 'txt'.")

        parser.add_argument("-P", "--plot-format", choices=["svg", "pdf", "png"], default="pdf",
                            type=lambda s: s.lower(), metavar="",
                            help="The format for the network representation produced by "
                                 "Pyntacle. Choices are: 'pdf', 'png' and 'svg'. Defaults to 'pdf'. "
                                 "Overridden by the '--no-plot' flag or if the graph "
                                 "is too big to be represented (larger than 1000 nodes).")

        parser.add_argument("--plot-dim", metavar="",
                            help="The dimensions (as comma-separated values) of the graphical representation of the "
                                 "results. Default is '800,800' for graph with less than 150 nodes and '1600,1600' "
                                 "otherwise. Overridden by the '--no-plot' flag or if the graph "
                                 "is too big to be represented (larger than 1000 nodes).")

        parser.add_argument("--plot-layout", metavar="",
                            choices=["circle", "fruchterman_reingold", "fr", "kamada_kawai", "kk",
                                     "large_graph", "lgl", "random", "reingold_tilford", "rt"],
                            default="fr",
                            help="Specifies one of the predefined layout for the graphical representation of the network. "
                                 "Choices are: 'fruchterman_reingold', 'kamada_kawai', "
                                 "'large_graph', 'random', 'reingold_tilford'. Default is "
                                 "'fruchterman_reingold'. Bypassed if the '--no-plot' flag if specified or if the graph "
                                 "is too big to be represented (larger than 1000 nodes).")

        parser.add_argument("--no-plot", action="store_true",
                            help="Skips the graphical representation of the plot.")

        parser.add_argument("--save-binary", action="store_true",
                            help="Saves a binary file (ending in '.graph') that contains the network "
                                 "and all the operations performed on it in an 'igraph.Graph` object.")

        parser.add_argument("--suppress-cursor", action="store_true",
                            help="Suppresses the animated cursor during Pyntacle execution.")

        parser.add_argument("-v", action="count", help="Verbosity level of the internal Pyntacle logger. "
                                                       "-vvv is the highest level (for debugging purposes).")

        subparsers = parser.add_subparsers(metavar="", help=argparse.SUPPRESS)

        # Subparser for the kp-info case
        info_case_parser = subparsers.add_parser("gr-info",
                                                 usage="pyntacle keyplayer kp-info [-h] [-f] [-N] [-d] [-L] [-M] [-T] [--input-separator] [--save-binary] [--report-format] [--plot-format] [--plot-dim] [--no-plot] --type [TYPE] --input-file [FILE] --nodes NODES",
                                                 add_help=False, parents=[parser],
                                                 formatter_class=lambda prog: argparse.HelpFormatter(prog,
                                                                                                     max_help_position=100,
                                                                                                     width=150))
        info_case_parser.set_defaults(which="gr-info")
        info_case_parser.add_argument("-n", "--nodes",
                                      help="(REQUIRED) Comma-separated list of strings, corresponding to the node names in the input graph, or column index of the input network file if the 'no-header' flag is specified.",
                                      required=True)
        # Subparser for kp-finder case
        finder_case_parser = subparsers.add_parser("gr-finder",
                                                   usage="pyntacle keyplayer kp-finder [-h] [-f] [--input-separator] [-N] [-d] [-L] [-M] [-T] [-I] [-S] [--save-binary] [--report-format] [--plot-format] [--plot-dim] [--no-plot] --type [TYPE] --input-file [FILE] -k [K]",
                                                   add_help=False, parents=[parser],
                                                   formatter_class=lambda prog: argparse.HelpFormatter(prog,
                                                                                                       max_help_position=100,
                                                                                                       width=150))
        finder_case_parser.add_argument("-k", "--k-size", metavar="", type=int,
                                        help="(REQUIRED) An integer specifying the size of the node set size.",
                                        required=True)

        finder_case_parser.add_argument("-I", "--implementation", metavar="", type=str, default="greedy",
                                        choices=["brute-force", "greedy"],
                                        help="The strategy used for the search of the node set. Choices are: 'greedy' (a greedy optimization algorithm aimed at finding an optimal solution) "
                                             "and 'brute-force' for a brute-force search that find the best solution (or solutions). 'greedy' is the default strategy.")

        finder_case_parser.add_argument("-S", "--seed", type=int,
                                        help="(GREEDY OPTIMIZATION ONLY) Sets a user-defined seed to replicate the greedy optimization search.",
                                        metavar="", default=None)
        finder_case_parser.add_argument("-T", "--threads", metavar="", default=n_cpus, type=threads_type,
                                        help="(BRUTE-FORCE SEARCH ONLY) Specifies the number of cores that will be used in brute-force. Defaults to "
                                             "the maximum number of cores available in your machine - 1.")

        finder_case_parser.set_defaults(which="gr-finder")

        # now that we're inside a subcommand, ignore the first
        # TWO args, ie the command and subcommand
        args = parser.parse_args(sys.argv[2:])

        if len(sys.argv) < 4 or (sys.argv[2] not in ("gr-finder", "gr-info")):
            parser.print_help()
            raise Error(
                "Usage: pyntacle groupcentrality {gr-finder, gr-info} [arguments] (use --help for command description)")

        gr = gr_command(args)
        try:
            gr.run()
        except KeyboardInterrupt:
            sys.stderr.write("\nReceived SIGKILL from Keyboard\n")

    def metrics(self):

        parser = argparse.ArgumentParser(
            description="Computes various types of metrics for a set of nodes of a network or for the whole graph.\n\n"
                        "Subcommands:\n\n" + 90 * "-" + "\n" +
                        "  global\tComputes global centrality measures for the whole graph. Can also be used"
                        "\n\t\tto remove nodes from the graph and computing these global centrality"
                        "\n\t\tmeasures before and after the node removal. \n\n"
                        "  local\t        Computes local centrality measures for a single node, a group of nodes "
                        "\n\t\tor all nodes in the graph.\n"
                        + 90 * "-",

            formatter_class=lambda prog: argparse.RawDescriptionHelpFormatter(prog, width=100,
                                                                              max_help_position=100),
            usage=Fore.RED + Style.BRIGHT + "pyntacle metrics" + Fore.GREEN + Style.BRIGHT + " {global, local}" + Fore.RED +
                  " [arguments]" + Style.RESET_ALL)
        # NOT prefixing the argument with -- means it's not optional
        parser.add_argument("-i", "--input-file", metavar="",
                            help="(REQUIRED) Path to the input network file. It can be an adjacency matrix, an "
                                 "edge list, a Simple Interaction (SIF) file, a DOT file or a binary "
                                 "storing an igraph.Graph object. See goo.gl/A2Q1H4 for more details.")
        # These are options instead
        parser.add_argument("-f", "--format", metavar="",
                            choices=format_dictionary.keys(),
                            help="Input network file format: 'adjmat' for adjacency matrix, 'edgelist' for edge list, "
                                 "'sif' for Simple Interaction format, 'dot' for DOT file, 'bin' "
                                 "for binary file. See https://goo.gl/9wFRfM for more information "
                                 "and other available abbreviations. If not specified, the input format will be guessed.")

        parser.add_argument("--input-separator", metavar="", default=None,
                            help="The field separator for the input file. "
                                 "If not provided, Pyntacle tries to guess it automatically.")

        parser.add_argument("-N", "--no-header", default=False, action="store_true",
                            help="A flag that must be used if the input network file (adjacency matrix, edge list, SIF file) "
                                 "does not contain a header. By default, we assume a header is present.")

        parser.add_argument("-d", "--directory", default=os.getcwd(), metavar="",
                            help="The directory that will store Pyntacle results. If the directory does not "
                                 "exist, it will be created at the desired location. Default is the current "
                                 "working directory.")

        parser.add_argument("--report-format", "-r", metavar="", default="txt", choices=["txt", "csv", "xlsx", "tsv"],
                            help="The format of the report produced by "
                                 "Pyntacle. Choices are: 'txt' and 'tsv' (tab-separated file), 'csv' "
                                 "(comma-separated value file), 'xlsx' (Excel file). Default is 'txt'.")

        parser.add_argument("-P", "--plot-format", metavar="", choices=["svg", "pdf", "png"], default="pdf",
                            type=lambda s: s.lower(),
                            help="The format for the network representation produced by "
                                 "Pyntacle. Choices are: 'pdf', 'png' and 'svg'. Defaults to 'pdf'. "
                                 "Overridden by the '--no-plot' flag or if the graph "
                                 "is too big to be represented (larger than 1000 nodes).")

        parser.add_argument("--plot-dim",
                            help="The dimensions (as comma-separated values) of the graphical representation of the "
                                 "results. Default is '800,800' for graph with less than 150 nodes and '1600,1600' "
                                 "otherwise. Overridden by the '--no-plot' flag or if the graph "
                                 "is too big to be represented (larger than 1000 nodes).")

        parser.add_argument("--no-plot", action="store_true",
                            help="Skips the graphical representation of the plot.")

        parser.add_argument("--plot-layout", metavar="",
                            choices=["circle", "fruchterman_reingold", "fr", "kamada_kawai", "kk",
                                     "large_graph", "lgl", "random", "reingold_tilford", "rt"],
                            default="fr",
                            help="Specifies one of the predefined layout for the graphical representation of the network. "
                                 "Choices are: 'fruchterman_reingold', 'kamada_kawai', "
                                 "'large_graph', 'random', 'reingold_tilford'. Default is "
                                 "'fruchterman_reingold'. Bypassed if the '--no-plot' flag if specified or if the graph "
                                 "is too big to be represented (larger than 1000 nodes).")

        parser.add_argument("--save-binary", action="store_true",
                            help="Saves a binary file (ending in '.graph') that contains the network "
                                 "and all the operations performed on it in an 'igraph.Graph' object.")

        parser.add_argument("-L", "--largest-component", action="store_true",
                            help="Considers only the largest component of the input graph and excludes the smaller ones."
                                 "It will raise an error if the network has two largest"
                                 " components of the same size.")

        parser.add_argument("--suppress-cursor", action="store_true",
                            help="Suppresses the animated cursor during Pyntacle execution.")

        parser.add_argument("-v", action="count",
                            help="Verbosity level of the internal Pyntacle logger. "
                                 "-vvv is the highest level (for debugging purposes).")

        subparsers = parser.add_subparsers(metavar="", help=argparse.SUPPRESS)

        # Subparser for the nodes case
        local_subparser = subparsers.add_parser("local",
                                                usage="pyntacle metrics local [-h] [-f] [-N] [-L] [--input-separator] [--save-binary] [--plot-format] [--plot-dim] [--no-plot] --input-file [FILE] --nodes NODES",
                                                add_help=False, parents=[parser],
                                                formatter_class=lambda prog: argparse.HelpFormatter(prog,
                                                                                                    max_help_position=100,
                                                                                                    width=150))
        local_subparser.add_argument("-n", "--nodes",
                                     help="(REQUIRED) Comma-separated list of strings, corresponding to the node names "
                                          "in the input graph, or column index of the input network file if the "
                                          "'no-header' flag is specified. If not specified, local centrality indices"
                                          "will be computed for all nodes in the input graph.")

        local_subparser.add_argument("--damping-factor", default=0.85, type=float,
                                     help="A float specifying the damping "
                                          "factor that will be used to compute the PageRank index. Default is 0.85.")

        local_subparser.add_argument("--weights", "-w", type=str, default=None,
                                     help="Path to an edge attribute file storing weights that will be used to "
                                          "compute the PageRank index. Must be either a standard edge "
                                          "attribute file or a Cytoscape legacy attribute file. See https://goo.gl/9wFRfM for more details on edge attribute files."
                                          "NOTE: A column named 'weights' must be present in the edge attribute file.")

        local_subparser.add_argument("--weights-format", choices=["standard", "cytoscape"], metavar="",
                                     default="standard",
                                     help="The format of the input "
                                          "edge attribute file. Choices are: 'standard' for "
                                          " a standard edge attributes file  or "
                                          "'cytoscape' for the Cytoscape legacy attribute file. "
                                          "See https://goo.gl/9wFRfM for more details on edge attribute files."
                                          "Default is 'standard'.")

        local_subparser.set_defaults(which="local")

        # Subparser for global case
        global_subparser = subparsers.add_parser("global",
                                                 usage="pyntacle metrics global [-h] [-f] [-N] [-L] [--input-separator] [--save-binary] [--plot-format] [--plot-dim] [--no-plot] --input-file [FILE] -n/--no-nodes",
                                                 add_help=False, parents=[parser],
                                                 formatter_class=lambda prog: argparse.HelpFormatter(prog,
                                                                                                     max_help_position=100,
                                                                                                     width=150))
        global_subparser.add_argument("-n", "--no-nodes", metavar="", type=str,
                                      help="Comma-separated list corresponding to vertices names or a list of indices "
                                           "matching the column index in the node adjacency matrix if 'no-header' "
                                           "is specified. These nodes will be removed from the input graph, and global "
                                           "metrics will be computed before and after the node removal.")

        global_subparser.set_defaults(which="global")

        # now that we're inside a subcommand, ignore the first
        # TWO args, ie the command and subcommand
        args = parser.parse_args(sys.argv[2:])

        if len(sys.argv) < 4 or (sys.argv[2] not in ("global", "local")):
            raise Error("usage: pyntacle metrics {global, local} [arguments] (use --help for command description)")

        sys.stdout.write("Running Pyntacle metrics...\n")
        mt = metrics_command(args)
        try:
            mt.run()
        except KeyboardInterrupt:
            sys.stderr.write("\nReceived SIGKILL from Keyboard\n")

    def convert(self):
        parser = argparse.ArgumentParser(
            description="Converts a network file from one format to another.",
            formatter_class=lambda prog: argparse.RawDescriptionHelpFormatter(prog, width=140,
                                                                              max_help_position=100),
            usage=Fore.RED + Style.BRIGHT + "pyntacle convert [arguments]" + Style.RESET_ALL)

        parser.add_argument("-i", "--input-file", metavar="",
                            help="(REQUIRED) Path to the input network file. It can be an adjacency matrix, an "
                                 "edge list, a Simple Interaction (SIF) file, a DOT file or a binary "
                                 "storing an igraph.Graph object. See goo.gl/A2Q1H4 for more details.")
        # These are options instead
        parser.add_argument("-f", "--format", metavar="",
                            choices=format_dictionary.keys(),
                            help="Input network file format: 'adjmat' for adjacency matrix, 'edgelist' for edge list, "
                                 "'sif' for Simple Interaction format, 'dot' for DOT file, 'bin' "
                                 "for binary file. See https://goo.gl/9wFRfM for more information "
                                 "and other available abbreviations. If not specified, the input format will be guessed.")

        parser.add_argument("--input-separator", metavar="", default=None,
                            help="The field separator for the input file. "
                                 "If not provided, Pyntacle tries to guess it automatically.")

        parser.add_argument("-N", "--no-header", default=False, action="store_true",
                            help="A flag that must be used if the input network file (adjacency matrix, edge list, SIF file) "
                                 "does not contain a header. By default, we assume a header is present.")

        parser.add_argument("--no-output-header", default=False, action="store_true",
                            help="Skips the creation of a header for the resulting network file if the output format is"
                                 " an adjacency matrix, an edge list or a SIF file. See https://goo.gl/9wFRfM for more "
                                 "details on accepted network file formats and their specifics."
                                 "If not specified the output network files will contain a header by default.")

        parser.add_argument("-d", "--directory", metavar="", default=os.getcwd(),
                            help="The directory that will store Pyntacle results. If the directory does not "
                                 "exist, it will be created at the desired location. Default is the current "
                                 "working directory.")

        parser.add_argument("--output-file", "-o", metavar="",
                            help="Basename of the output network file. If not specified, the basename of the output "
                                 "file will be the same as the input network file.")

        parser.add_argument("-u", "--output-format", metavar="", required=True,
                            choices=format_dictionary.keys(),
                            help="(REQUIRED) The output network file format. The same abbreviations used in the "
                                 "'--format' are applied. See https://goo.gl/9wFRfM for more information on available "
                                 "network file formats and the complete list of abbreviations.")

        parser.add_argument("--output-separator", metavar="",
                            help="The field separator of the output network file. Default is '\t'."
                                 " NOTE: the separator must be wrapped in quotes.")

        parser.add_argument("--suppress-cursor", action="store_true",
                            help="Suppresses the animated cursor during Pyntacle execution.")

        parser.add_argument("-v", action="count", help="Verbosity level of the internal Pyntacle logger. "
                                                       "-vvv is the highest level (for debugging purposes).")

        # NOT prefixing the argument with -- means it's not optional
        args = parser.parse_args(sys.argv[2:])
        if len(sys.argv) < 4:
            raise Error("usage: pyntacle convert [arguments] (use --help for command description)")

        if args.format is not None:
            if format_dictionary[args.format] == format_dictionary[args.output_format]:
                log.error("The output format specified is the same as the input format. Quitting.\n")
                sys.exit(0)
        sys.stdout.write("Running Pyntacle convert...\n")

        cv = convert_command(args)
        try:
            cv.run()
        except KeyboardInterrupt:
            sys.stderr.write("\nReceived SIGKILL from Keyboard\n")

    def generate(self):

        parser = argparse.ArgumentParser(
            description="Generates in silico networks based on a series of predetermined topologies.\n\n"
                        "Subcommands:\n\n" + 90 * "-" + "\n" +
                        "  random\t      Random network created using the Erdos–Renyi model.\n\n"
                        "  scale-free\t      The scale-free topology according to the "
                        "\n\t\t      model proposed by Barabási and Albert.\n\n"
                        "  tree\t              A hierarchical tree network.\n\n"
                        "  small-world\t      The small-world topology described in the Watts-Strogatz model.\n" + 90 * "-",
            formatter_class=lambda prog: argparse.RawDescriptionHelpFormatter(prog, width=140,
                                                                              max_help_position=100),
            usage=Fore.RED + Style.BRIGHT + "pyntacle generate" + Fore.GREEN + Style.BRIGHT +
                  " {random, scale-free, tree, small-world}" + Fore.RED +
                  " [arguments]" + Style.RESET_ALL + Style.RESET_ALL)

        # NOT prefixing the argument with -- means it's not optional

        parser.add_argument("-d", "--directory", metavar="", default=os.getcwd(),
                            help="The directory that will store Pyntacle results. If the directory does not "
                                 "exist, it will be created at the desired location. Default is the current "
                                 "working directory.")

        parser.add_argument("--output-file", "-o", metavar="",
                            help="Basename of the output network file. If not specified, it will default to the name of the"
                                 "network model, its nodes and edges and a random character string.")

        parser.add_argument("-u", "--output-format", metavar="",
                            choices=format_dictionary.keys(), default="adjmat",
                            help="Desired output format for the output in silico networks.The same abbreviations used in the "
                                 "'--format' are applied. See https://goo.gl/9wFRfM for more information on available "
                                 "network file formats and the complete list of abbreviations.")

        parser.add_argument("--output-separator", metavar="",
                            help="The field separator of the output network file. Default is '\t'."
                                 " NOTE: the separator must be wrapped in quotes.")

        parser.add_argument("--no-output-header", action="store_true",
                            help="Skips the creation of a header for the resulting network file if the output format is"
                                 " an adjacency matrix, an edge list or a SIF file. See https://goo.gl/9wFRfM for more "
                                 "details on accepted network file formats and their specifics."
                                 "If not specified the output network file will contain a header by default.")

        parser.add_argument("-P", "--plot-format", choices=["svg", "pdf", "png"], metavar="", default="pdf",
                            type=lambda s: s.lower(),
                            help="The format for the network representation produced by "
                                 "Pyntacle. Choices are: 'pdf', 'png' and 'svg'. Defaults to 'pdf'. "
                                 "Overridden by the '--no-plot' flag or if the graph "
                                 "is too big to be represented (larger than 1000 nodes).")

        parser.add_argument("--plot-dim", metavar="",
                            help="The dimensions (as comma-separated values) of the graphical representation of the "
                                 "results. Default is '800,800' for graph with less than 150 nodes and '1600,1600' "
                                 "otherwise. Overridden by the '--no-plot' flag or if the graph "
                                 "is too big to be represented (larger than 1000 nodes).")

        parser.add_argument("--no-plot", action="store_true",
                            help="Skips the graphical representation of the plot.")

        parser.add_argument("--plot-layout", metavar="",
                            choices=["circle", "fruchterman_reingold", "fr", "kamada_kawai", "kk",
                                     "large_graph", "lgl", "random", "reingold_tilford", "rt"],
                            default="fr",
                            help="Specifies one of the predefined layout for the graphical representation of the network. "
                                 "Choices are: 'fruchterman_reingold', 'kamada_kawai', "
                                 "'large_graph', 'random', 'reingold_tilford'. Default is "
                                 "'fruchterman_reingold'. Bypassed if the '--no-plot' flag if specified or if the graph "
                                 "is too big to be represented (larger than 1000 nodes).")

        parser.add_argument("-S", "--seed", type=int, help="Sets a seed when creating a network, to replicate the "
                                                           "network construction. Overridden by '--repeat'.",
                            metavar="", default=None)

        parser.add_argument("-R", "--repeat", metavar="", type=int, default=1,
                            help="Repeats the graph generation for 'n' times. Default is 1."
                                 " NOTE: '--repeat' overrides '--seed'.")

        parser.add_argument("--suppress-cursor", action="store_true",
                            help="Suppresses the animated cursor during Pyntacle execution.")

        parser.add_argument("-v", action="count", help="Verbosity level of the internal Pyntacle logger. "
                                                       "-vvv is the highest level (for debugging purposes).")

        subparsers = parser.add_subparsers(metavar="", help=argparse.SUPPRESS)
        # Subparser for the nodes case

        random_subparser = subparsers.add_parser("random",
                                                 usage="pyntacle generate random [-h] [-o] [-d] [-u] [--no-output-header] [--output-separator] [--plot-format] [--plot-dim] [--no-plot] [-S INT] [-R INT] [-n INT] [-p FLOAT] [-e INT]",
                                                 add_help=False, parents=[parser],
                                                 formatter_class=lambda prog: argparse.HelpFormatter(prog,
                                                                                                     max_help_position=100,
                                                                                                     width=150))
        random_subparser.set_defaults(which="random")

        random_subparser.add_argument("-n", "--nodes", type=int,
                                      help="Number of vertices of the resulting random graph. "
                                           "If not specified, it will be a number between 100 and 500 (chosen randomly)")

        random_subparser.add_argument("-p", "--probability",
                                      help="The wiring probability to connect each node pair. Must be a float between 0 and 1. Default is 0.5. Overrides '--edges'.")

        random_subparser.add_argument("-e", "--edges", type=int,
                                      help="The resulting number of edges.")

        smallworld_subparser = subparsers.add_parser("small-world",
                                                     usage="pyntacle generate small-world [-h] [-o] [-d] [-u] [--no-output-header] [--output-separator] [--plot-format] [--plot-dim] [--no-plot] [-S INT] [-R INT] [-l INT] [-s INT] [--nei INT] [-p FLOAT]",
                                                     add_help=False, parents=[parser],
                                                     formatter_class=lambda prog: argparse.HelpFormatter(prog,
                                                                                                         max_help_position=100,
                                                                                                         width=150))
        smallworld_subparser.set_defaults(which="small-world")

        smallworld_subparser.add_argument("-l", "--lattice", default=2,
                                          help="The dimension of a starting network lattice upon which the"
                                               "Watts-Strogatz model will be applied to generate the small-world. "
                                               "Default is 2. NOTE: It is highly recommended to use small values, "
                                               "as lattices spread across multiple dimensions may create critical "
                                               "memory issues.")

        smallworld_subparser.add_argument("-s", "--lattice-size", default=2,
                                          help="Size of the lattice among all dimensions. Default is 2. "
                                               "NOTE: It is highly recommended to use small values, as lattices "
                                               "spread across multiple dimensions may create critical memory issues.")

        smallworld_subparser.add_argument("--nei", default=None,
                                          help="The maximum distance in which two nodes will be connected. Default is a"
                                               "random integer between 2 and 5.")

        smallworld_subparser.add_argument("-p", "--probability", default=0.5,
                                          help="Rewiring probability. Default is 0.5")

        scalefree_subparser = subparsers.add_parser("scale-free",
                                                    usage="pyntacle generate scale-free [-h] [-o] [-d] [-u] [--no-output-header] [--output-separator] [--plot-format] [--plot-dim] [--no-plot] [-S INT] [-R INT] [-n INT] [-a INT]",
                                                    add_help=False, parents=[parser],
                                                    formatter_class=lambda prog: argparse.HelpFormatter(prog,
                                                                                                        max_help_position=100,
                                                                                                        width=150))
        scalefree_subparser.set_defaults(which="scale-free")

        scalefree_subparser.add_argument("-n", "--nodes",
                                         help="Number of vertices of the resulting scale-free network. "
                                              "If not specified, it will be a number between 100 and 500 (chosen randomly)")

        scalefree_subparser.add_argument("-a", "--avg-edges",
                                         help="Average number of node neighbours for each vertex in the scale-free network."
                                              "If not specified, it will be a number between "
                                              "10 and 100 (chosen randomly).")

        tree_subparser = subparsers.add_parser("tree",
                                               usage="pyntacle generate tree [-h] [-o] [-d] [-u] [--no-output-header] [--output-separator] [--plot-format] [--plot-dim] [--no-plot] [-S INT] [-R INT] [-n INT] [-c INT]",
                                               add_help=False, parents=[parser],
                                               formatter_class=lambda prog: argparse.HelpFormatter(prog,
                                                                                                   max_help_position=100,
                                                                                                   width=150))
        tree_subparser.set_defaults(which="tree")

        tree_subparser.add_argument("-n", "--nodes",
                                    help="Number of vertices of the resulting tree graph. "
                                         "If not specified, it will be a number between 100 and 500 (chosen randomly)")
        tree_subparser.add_argument("-c", "--children",
                                    help="The number of children nodes per parent. "
                                         "If not specified, will be a number between 2 and 10 (chosen randomly).")

        args = parser.parse_args(sys.argv[2:])

        if len(sys.argv) < 4 or (sys.argv[2] not in ("random", "scale-free", "tree", "small-world")):
            raise Error(
                "usage: pyntacle generate {random, scale-free, tree, small-world} [arguments] (use --help for command description)")

        sys.stdout.write("Running Pyntacle generate...\n")
        original_args = deepcopy(args)
        for r in range(0, args.repeat):
            args = deepcopy(original_args)
            if not args.seed:
                print("generating new seed")
                args.seed = nprandom.randint(1, 1000000)
            elif args.seed and args.repeat != 1:
                sys.stdout.write(
                    "WARNING: you have supplied both --repeat greater than 1, and --seed. The former overrides"
                    "the latter, so {0} different graphs will be produced with a random seed.\n".format(
                        str(args.repeat)))
                args.seed = random.randint(1, 1000000)
            gen = generate_command(args)
            try:
                gen.run()
            except KeyboardInterrupt:
                sys.stderr.write("\nReceived SIGKILL from Keyboard\n")

    def communities(self):
        parser = argparse.ArgumentParser(
            description="Detects communities of tightly connected nodes within a graph by means of different modular "
                        "decomposition algorithms. Produces several network files, each one containing an"
                        " induced subgraph of every community found. The resulting communities can be filtered by the"
                        "number of nodes or components \n\n"
                        "Subcommands:\n\n" + 90 * "-" + "\n" +
                        "  fastgreedy\t\t      Modular decomposition by means of the fastgreedy algorithm \n\n"
                        "  infomap\t\t         Modular decomposition by means of the naive implementation of the infomap algorithm.\n\n"
                        "  leading-eigenvector\t      Modular decomposition computing the leading eigenvectors for each community.\n\n"
                        "  community-walktrap\t      Modular decomposition by means of random walks within the graph.\n" + 90 * "-",
            formatter_class=lambda prog: argparse.RawDescriptionHelpFormatter(prog, width=140,
                                                                              max_help_position=100),
            usage=Fore.RED + Style.BRIGHT + "pyntacle communities" + Fore.GREEN + Style.BRIGHT + " {fastgreedy, "
                                                                                                 "infomap, leading-eigenvector, community-walktrap} " + Fore.RED + "[arguments]" + Style.RESET_ALL)

        parser.add_argument("-i", "--input-file", metavar="",
                            help="(REQUIRED) Path to the input network file. It can be an adjacency matrix, an "
                                 "edge list, a Simple Interaction (SIF) file, a DOT file or a binary "
                                 "storing an igraph.Graph object. See goo.gl/A2Q1H4 for more details.")
        # These are options instead
        parser.add_argument("-f", "--format", metavar="",
                            choices=format_dictionary.keys(),
                            help="Input network file format: 'adjmat' for adjacency matrix, 'edgelist' for edge list, "
                                 "'sif' for Simple Interaction format, 'dot' for DOT file, 'bin' "
                                 "for binary file. See https://goo.gl/9wFRfM for more information "
                                 "and other available abbreviations. If not specified, the input format will be guessed.")

        parser.add_argument("--input-separator", metavar="", default=None,
                            help="The field separator for the input file. "
                                 "If not provided, Pyntacle tries to guess it automatically.")

        parser.add_argument("--min-nodes", "-m", help="Filters the resulting communities and keeps only those with a "
                                                      "number of vertices equal or greater than this treshold.")

        parser.add_argument("--max-nodes", "-M",
                            help="Filters the resulting communities and keeps only those with a "
                                 "number of vertices equal or lesser than this threshold.")

        parser.add_argument("--min-components", "-c",
                            help="Filters the resulting communities and keeps only those with a "
                                 "number of components equal or greater than this threshold.")

        parser.add_argument("--max-components", "-C",
                            help="Filters the resulting communities and keeps only those with a "
                                 "number of components equal or greater than this threshold.")

        parser.add_argument("-N", "--no-header", default=False, action="store_true",
                            help="A flag that must be used if the input network file (adjacency matrix, edge list, SIF file) "
                                 "does not contain a header. By default, we assume a header is present.")

        parser.add_argument("--no-output-header", action="store_true",
                            help="Skips the creation of a header for the resulting network files if the output format is"
                                 " an adjacency matrix, an edge list or a SIF file. See https://goo.gl/9wFRfM for more "
                                 "details on accepted network file formats and their specifics."
                                 "If not specified the output network files will contain a header by default.")

        parser.add_argument("-d", "--directory", default=os.getcwd(), metavar="",
                            help="The directory that will store Pyntacle results. If the directory does not "
                                 "exist, it will be created at the desired location. Default is the current "
                                 "working directory.")

        parser.add_argument("--output-file", "-o", metavar="",
                            help="Basename of the output network files. If not specified, a standard name will be "
                                 "generated.")

        parser.add_argument("-u", "--output-format", metavar="",
                            choices=format_dictionary.keys(), default="adjmat",
                            help="Desired output format for the output network files storing communities. The same "
                                 "abbreviations used in the '--format' are applied. See https://goo.gl/9wFRfM for "
                                 "more information on available network file formats and the complete list of abbreviations.")

        parser.add_argument("--output-separator", metavar="",
                            help="The field separator of the output network file. Default is '\t'."
                                 " NOTE: the separator must be wrapped in quotes.")

        parser.add_argument("-r", "--report-format", metavar="", default="txt", choices=["txt", "csv", "xlsx", "tsv"],
                            type=lambda s: s.lower(),
                            help="The format of the report produced by "
                                 "Pyntacle. Choices are: 'txt' and 'tsv' (tab-separated file), 'csv' "
                                 "(comma-separated value file), 'xlsx' (Excel file). Default is 'txt'.")

        parser.add_argument("-P", "--plot-format", choices=["svg", "pdf", "png"], default="pdf",
                            type=lambda s: s.lower(),
                            help="The format for the network representation produced by "
                                 "Pyntacle. Choices are: 'pdf', 'png' and 'svg'. Defaults to 'pdf'. "
                                 "Overridden by the '--no-plot' flag or if the graph "
                                 "is too big to be represented (larger than 1000 nodes).")

        parser.add_argument("--plot-dim",
                            help="The dimensions (as comma-separated values) of the graphical representation of the "
                                 "results. Default is '800,800' for graph with less than 150 nodes and '1600,1600' "
                                 "otherwise. Overridden by the '--no-plot' flag or if the graph "
                                 "is too big to be represented (larger than 1000 nodes).")

        parser.add_argument("--plot-layout", metavar="",
                            choices=["circle", "fruchterman_reingold", "fr", "kamada_kawai", "kk",
                                     "large_graph", "lgl", "random", "reingold_tilford", "rt"],
                            default="fr",
                            help="Specifies one of the predefined layout for the graphical representation of the network. "
                                 "Choices are: 'fruchterman_reingold', 'kamada_kawai', "
                                 "'large_graph', 'random', 'reingold_tilford'. Default is "
                                 "'fruchterman_reingold'. Bypassed if the '--no-plot' flag if specified or if the graph "
                                 "is too big to be represented (larger than 1000 nodes).")

        parser.add_argument("--no-plot", action="store_true",
                            help="Skips the graphical representation of the plot.")

        parser.add_argument("--save-binary", action="store_true",
                            help="Saves a binary file (ending in '.graph') that contains the network "
                                 "and all the operations performed on it in an 'igraph.Graph' object")

        parser.add_argument("-L", "--largest-component", action="store_true",
                            help="Considers only the largest component of the input graph and excludes the smaller ones."
                                 "It will raise an error if the network has two largest"
                                 " components of the same size.")

        parser.add_argument("--suppress-cursor", action="store_true",
                            help="Suppresses the animated cursor during Pyntacle execution.")

        parser.add_argument("-v", action="count", help="Verbosity level of the internal Pyntacle logger. "
                                                       "-vvv is the highest level (for debugging purposes).")

        subparsers = parser.add_subparsers(metavar="", help=argparse.SUPPRESS)

        fastgreedy_subparser = subparsers.add_parser("fastgreedy",
                                                     usage="pyntacle communities fastgreedy [-h] [-f] [-N] [-d] [-M] [-m] [-C] [-c] [-L] [-P] [--input-separator] [--plot-dim] [--no-plot] [--save-binary] [-o] [-u] [--no-output-header] [--output-separator] --input-file [FILE] [--weights FILE] [--weights-format] [--clusters]",
                                                     add_help=False, parents=[parser],
                                                     formatter_class=lambda prog: argparse.HelpFormatter(prog,
                                                                                                         max_help_position=100,
                                                                                                         width=150))

        fastgreedy_subparser.set_defaults(which="fastgreedy")

        fastgreedy_subparser.add_argument("--weights", metavar="",
                                          help="Path to an edge attribute file storing weights that will be passed to the"
                                               "fastgreedy algorithm. Must be either a standard edge attribute file or a "
                                               "Cytoscape legacy attribute file. "
                                               "See https://goo.gl/9wFRfM for more details on edge attribute files."
                                               "NOTE: A column named 'weights' must be present in the edge attribute file.")

        fastgreedy_subparser.add_argument("--weights-format", choices=["standard", "cytoscape"], metavar="",
                                          default="standard",
                                          help="The format of the input "
                                               "edge attribute file. Choices are: 'standard' for "
                                               " a standard edge attributes file  or "
                                               "'cytoscape' for the Cytoscape legacy attribute file. "
                                               "See https://goo.gl/9wFRfM for more details on edge attribute files."
                                               "Default is 'standard'.")

        fastgreedy_subparser.add_argument("--clusters", metavar="",
                                          help="Specifies the number of clusters around which the modular decomposition "
                                               "algorithm will optimize its module search.")

        infomap_subparser = subparsers.add_parser("infomap",
                                                  usage="pyntacle communities infomap [-h] [-f] [-N] [-d] [-M] [-m] [-C] [-c] [-L] [-P] [--input-separator] [--plot-dim] [--no-plot] [--save-binary] [-o] [-u] [--no-output-header] [--output-separator] --input-file [FILE]",
                                                  add_help=False, parents=[parser],
                                                  formatter_class=lambda prog: argparse.HelpFormatter(prog,
                                                                                                      max_help_position=100,
                                                                                                      width=150))
        infomap_subparser.set_defaults(which="infomap")

        leading_eigenvector_subparser = subparsers.add_parser("leading-eigenvector",
                                                              usage="pyntacle communities leading-eigenvector [-h] [-f] [-N] [-d] [-M] [-m] [-C] [-c] [-L] [-P] [--input-separator] [--plot-dim] [--no-plot] [--save-binary] [-o] [-u] [--no-output-header] [--output-separator] --input-file [FILE]",
                                                              add_help=False, parents=[parser],
                                                              formatter_class=lambda prog: argparse.HelpFormatter(prog,
                                                                                                                  max_help_position=100,
                                                                                                                  width=150))
        leading_eigenvector_subparser.set_defaults(which="leading-eigenvector")

        community_walktrap_subparser = subparsers.add_parser("community-walktrap",
                                                             usage="pyntacle communities community-walktrap [-h] [-f] [-N] [-d] [-M] [-m] [-C] [-c] [-L] [-P] [--input-separator] [--plot-dim] [--no-plot] [--save-binary] [-o] [-u] [--no-output-header] [--output-separator] --input-file [FILE] [--clusters] [--steps] [--weights] [--weights-format]",
                                                             add_help=False, parents=[parser],
                                                             formatter_class=lambda prog: argparse.HelpFormatter(prog,
                                                                                                                 max_help_position=100,
                                                                                                                 width=150))
        community_walktrap_subparser.set_defaults(which="community-walktrap")

        community_walktrap_subparser.add_argument("--weights",
                                                  help="Path to an edge attribute file storing weights that will be "
                                                       "passed to the walktrap algorithm. Must be either a standard "
                                                       "edge attribute file or a Cytoscape legacy attribute file. "
                                                       "See https://goo.gl/9wFRfM for more details on edge attribute files."
                                                       "NOTE: A column named 'weights' must be present in the edge attribute file.")
        community_walktrap_subparser.add_argument("--clusters",
                                                  help="Specifies the number of clusters around which the modular "
                                                       "decomposition algorithm will optimize its module search.")

        community_walktrap_subparser.add_argument("--steps",
                                                  help="Specifies the maximum number of steps for the random walker. "
                                                       "High number of steps leads to lesser cohese communities. "
                                                       "Default is 3.", default="3")

        community_walktrap_subparser.add_argument("--weights-format", choices=["standard", "cytoscape"], metavar="",
                                                  default="standard",
                                                  help="The format of the input "
                                                       "edge attribute file. Choices are: 'standard' for "
                                                       " a standard edge attributes file  or "
                                                       "'cytoscape' for the Cytoscape legacy attribute file. "
                                                       "See https://goo.gl/9wFRfM for more details on edge attribute files."
                                                       "Default is 'standard'.")

        args = parser.parse_args(sys.argv[2:])

        if len(sys.argv) < 4 or (
                sys.argv[2] not in ("fastgreedy", "infomap", "leading-eigenvector", "community-walktrap")):
            raise Error(
                "usage: pyntacle communities {fastgreedy, infomap, leading-eigenvector, community-walktrap} [arguments] (use --help for command description)")

        sys.stdout.write("Running Pyntacle communities...\n")

        comm = communities_command(args)
        try:
            comm.run()
        except KeyboardInterrupt:
            sys.stderr.write("\nReceived SIGKILL from Keyboard\n")

    def set(self):

        parser = argparse.ArgumentParser(
            description="Performs set operations (union, intersection, difference) between two networks using"
                        "logical graph operations.\n\n"
                        "Subcommands:\n\n" + 90 * "-" + "\n" +
                        "  intersection\t      Graph intersection. Returns only the "
                        "\n\t\t      common nodes and their connecting edges among the two graphs of interest.\n\n"
                        "  union\t\t      Graph union. Returns a resulting merged graph of the original two networks, marking the common nodes"
                        "among them along with their common connecting edges"
                        "  difference\t      Performs the difference between the two input graphs. Returns the nodes "
                        "\n\t\t      and edges belonging only to the first input graph. NOTE: the difference among graph is not reciprocal"
                        + 90 * "-",
            formatter_class=lambda prog: argparse.RawDescriptionHelpFormatter(prog, width=140,
                                                                              max_help_position=100),
            usage=Fore.RED + Style.BRIGHT + "pyntacle set " + Fore.GREEN + Style.BRIGHT + "{union, intersection,"
                                                                                          " difference}" + Fore.RED + " [arguments]" + Style.RESET_ALL)
        # NOT prefixing the argument with -- means it"s not optional
        parser.add_argument("-1", "--input-file-1", metavar="",
                            help="(REQUIRED) Path to the first input network file. It can be an adjacency matrix, an "
                                 "edge list, a Simple Interaction (SIF) file, a DOT file or a binary "
                                 "storing an igraph.Graph object. See goo.gl/A2Q1H4 for more details.")

        parser.add_argument("-2", "--input-file-2", metavar="",
                            help="(REQUIRED) Path to the first input network file. It can be an adjacency matrix, an "
                                 "edge list, a Simple Interaction (SIF) file, a DOT file or a binary "
                                 "storing an igraph.Graph object. See goo.gl/A2Q1H4 for more details.")

        parser.add_argument("-f", "--format", metavar="",
                            choices=format_dictionary.keys(),
                            help="Specifies the format of the input files passed using the -1/--input-file-1 "
                                 "and the -2/--input-file-2 command. Different file formats can be specified "
                                 "using different keywords e.g. 'adjmat' for adjacency matrix, 'edgelist' for edge list, "
                                 "'sif' for Simple Interaction format, 'dot' for DOT file, 'bin' "
                                 "for binary file. See https://goo.gl/9wFRfM for more information"
                                 "and other available abbreviations. If not specified, the input format will be guessed."
                                 "NOTE: The two network files MUST have the same format. If not, use "
                                 "'pyntacle convert' to convert them to a common accepted network file format.")

        parser.add_argument("--input-separator", metavar="", default=None,
                            help="The field separator for the input files. "
                                 "If not provided, Pyntacle tries to guess it automatically.")

        parser.add_argument("-N", "--no-header", "-n", action="store_true",
                            help="A flag that must be used if the input network file (adjacency matrix, edge list, SIF file) "
                                 "does not contain a header. By default, we assume a header is present.")

        parser.add_argument("-d", "--directory", metavar="", default=os.getcwd(),
                            help="The directory that will store Pyntacle results. If the directory does not "
                                 "exist, it will be created at the desired location. Default is the current "
                                 "working directory.")

        parser.add_argument("-P", "--plot-format", choices=["svg", "pdf", "png"], default="pdf", metavar="",
                            type=lambda s: s.lower(),
                            help="The format for the network representation produced by "
                                 "Pyntacle. Choices are: 'pdf', 'png' and 'svg'. Defaults to 'pdf'. "
                                 "Overridden by the '--no-plot' flag or if the graph "
                                 "is too big to be represented (larger than 1000 nodes).")

        parser.add_argument("--plot-dim", metavar="",
                            help="The dimensions (as comma-separated values) of the graphical representation of the "
                                 "results. Default is '800,800' for graph with less than 150 nodes and '1600,1600' "
                                 "otherwise. Overridden by the '--no-plot' flag or if the graph "
                                 "is too big to be represented (larger than 1000 nodes).")

        parser.add_argument("--plot-layout", metavar="",
                            choices=["circle", "fruchterman_reingold", "fr", "kamada_kawai", "kk",
                                     "large_graph", "lgl", "random", "reingold_tilford", "rt"],
                            default="fr",
                            help="Specifies one of the predefined layout for the graphical representation of the network. "
                                 "Choices are: 'fruchterman_reingold', 'kamada_kawai', "
                                 "'large_graph', 'random', 'reingold_tilford'. Default is "
                                 "'fruchterman_reingold'. Bypassed if the '--no-plot' flag if specified or if the graph "
                                 "is too big to be represented (larger than 1000 nodes).")

        parser.add_argument("--no-plot", action="store_true",
                            help="Skips the graphical representation of the plot.")

        parser.add_argument("-u", "--output-format", metavar="",
                            choices=format_dictionary.keys(), default="adjmat",
                            help="Desired output format for the resulting network file.The same abbreviations used in the "
                                 "'--format' are applied. See https://goo.gl/9wFRfM for more information on available "
                                 "network file formats and the complete list of abbreviations.")

        parser.add_argument("--output-file", "-o", metavar="",
                            help="Basename of the output network file. If not specified, the default output basename file will ")

        parser.add_argument("--no-output-header", action="store_true",
                            help="Skips the creation of a header for the resulting network files if the output format is"
                                 " an adjacency matrix, an edge list or a SIF file. See https://goo.gl/9wFRfM for more "
                                 "details on accepted network file formats and their specifics."
                                 "If not specified the output network file will contain a header by default.")

        parser.add_argument("--output-separator", metavar="",
                            help="The field separator of the output network file. Default is '\t'."
                                 " NOTE: the separator must be wrapped in quotes.")

        parser.add_argument("-L", "--largest-component", action="store_true",
                            help="Considers only the largest component of the input graph and excludes the smaller ones."
                                 "It will raise an error if the network has two largest"
                                 " components of the same size.")

        parser.add_argument("--report-format", "-r", default="txt", choices=["txt", "csv", "xlsx", "tsv"],
                            metavar="",
                            help="The format of the report produced by "
                                 "Pyntacle. Choices are: 'txt' and 'tsv' (tab-separated file), 'csv' "
                                 "(comma-separated value file), 'xlsx' (Excel file). Default is 'txt'.")

        parser.add_argument("--suppress-cursor", action="store_true",
                            help="Suppresses the animated cursor during Pyntacle execution.")

        parser.add_argument("-v", action="count", help="Verbosity level of the internal Pyntacle logger. "
                                                       "-vvv is the highest level (for debugging purposes).")

        subparsers = parser.add_subparsers(metavar="", help=argparse.SUPPRESS)

        unite_subparser = subparsers.add_parser("union",
                                                usage="pyntacle set union [-h] [-1] [-2] [-f] [-N] [-d] [-L] [--input-separator] [--report-format] [-P] [--plot-dim] [--no-plot] [-o] [-u] [--output-format STR] [--output-separator] [--no-output-header]",
                                                add_help=False, parents=[parser],
                                                formatter_class=lambda prog: argparse.HelpFormatter(prog,
                                                                                                    max_help_position=100,
                                                                                                    width=150))
        unite_subparser.set_defaults(which="union")

        intersection_subparser = subparsers.add_parser("intersection",
                                                       usage="pyntacle set intersection [-h] [-1] [-2] [-f] [-N] [-d] [-L] [--input-separator] [--report-format] [-P] [--plot-dim] [--no-plot] [-o] [-u] [--output-format STR] [--output-separator] [--no-output-header]",
                                                       add_help=False, parents=[parser],
                                                       formatter_class=lambda prog: argparse.HelpFormatter(prog,
                                                                                                           max_help_position=100,
                                                                                                           width=150))
        intersection_subparser.set_defaults(which="intersection")

        difference_subparser = subparsers.add_parser("difference",
                                                     usage="pyntacle set difference [-h] [-1] [-2] [-f] [-N] [-d] [-L] [--input-separator] [--report-format] [-P] [--plot-dim] [--no-plot] [-o] [-u] [--output-format STR] [--output-separator] [--no-output-header] ",
                                                     add_help=False, parents=[parser],
                                                     formatter_class=lambda prog: argparse.HelpFormatter(prog,
                                                                                                         max_help_position=100,
                                                                                                         width=150))
        difference_subparser.set_defaults(which="difference")

        args = parser.parse_args(sys.argv[2:])

        if len(sys.argv) <= 5 or (sys.argv[2] not in ("union", "intersection", "difference")):
            raise Error(
                "usage: pyntacle set {union, intersection, difference} [arguments] (use --help for command description)")

        sys.stdout.write("Running Pyntacle set...\n")
        set = set_command(args)
        try:
            set.run()
        except KeyboardInterrupt:
            sys.stderr.write("\nReceived SIGKILL from Keyboard\n")

    def pyntacle_test(self):
        runner = unittest.TextTestRunner()
        runner.run(Suite())


if __name__ == "__main__":
    App()<|MERGE_RESOLUTION|>--- conflicted
+++ resolved
@@ -89,24 +89,14 @@
                   + """ [<args>]
 The available commands in Pyntacle are:\n""" + Style.RESET_ALL + 100 * "-" +
                   Fore.GREEN + "\n  keyplayer       " + Fore.CYAN + "Computes key player metrics (goo.gl/uj8jCR) for a "
-<<<<<<< HEAD
                                                                     "specific set of nodes ('kp-info') or finds a set of "
                                                                     "nodes of size `k` that owns the optimal or the best "
-=======
-                                                                    "specific set of nodes ('kp-info')\n                  or finds a set of "
-                                                                    "nodes of size k that owns the optimal or the best "
->>>>>>> 6efa8afc
                                                                     "score ('kp-finder')." +
                   Fore.GREEN + "\n\n  groupcentrality " + Fore.CYAN + "Computes group centrality metrics (goo.gl/82Whxu), "
                                                                     "a variation of classical node\n                  centrality indices. "
                                                                     "These metrics can be computed for "
-<<<<<<< HEAD
                                                                     "a specific set of nodes ('gr-info') or they can be "
                                                                     "used to find a set of node of size `k` that own "
-=======
-                                                                    "a specific set of nodes ('gr-info')\n                  or they can be "
-                                                                    "used to find a set of node of size k that own "
->>>>>>> 6efa8afc
                                                                     "the optimal or the best score ('gr-finder')." +
                   Fore.GREEN + "\n\n  metrics         " + Fore.CYAN + "Computes metrics of local and global nature for a "
                                                                     "set of nodes of a network or for the "
