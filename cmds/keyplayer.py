--- conflicted
+++ resolved
@@ -229,7 +229,6 @@
                     sys.stdout.write(
                         "Finding best set of kp-nodes of size {} using dF (kp neg measure)\n".format(
                             self.args.k_size))
-<<<<<<< HEAD
                     initial_results[KpnegEnum.dF.name] = kpp.dF(graph, implementation=implementation)
                     kp_runner.run_fragmentation(self.args.k_size, KpnegEnum.dF,
                                                     max_distance=self.args.max_distances,
@@ -238,16 +237,6 @@
                     # else:
                     #     self.logging.warning("Graph already owns the maximum dF value (1.0) Skipping search.")
                     #     results[KpnegEnum.dF.name] = [[None], 1, 1]
-=======
-                    initial_results[KpnegEnum.dF.name] = kpp.dF(graph, implementation=CmodeEnum.igraph)
-                    if initial_results[KpnegEnum.dF.name] != 1:
-                        kp_runner.run_fragmentation(self.args.k_size, KpnegEnum.dF,
-                                                    max_distance=self.args.max_distances,
-                                                    implementation=CmodeEnum.igraph, threads=self.args.threads)
-                    else:
-                        self.logging.warning("Initial value of dF is 1. Skipping search.")
-                        results[KpnegEnum.dF.name] = [[], 1, 1]
->>>>>>> 1701011c
 
                 if self.args.type in (['dR', 'pos', 'all']):
                     sys.stdout.write(
@@ -255,7 +244,7 @@
                             self.args.k_size))
                     kp_runner.run_reachability(self.args.k_size, KpposEnum.dR,
                                                max_distance=self.args.max_distances,
-                                               implementation=CmodeEnum.igraph, threads=self.args.threads)
+                                               implementation=implementation, threads=self.args.threads)
                     
                 if self.args.type in (['mreach', 'pos', 'all']):
                     sys.stdout.write(
@@ -264,14 +253,10 @@
 
                     kp_runner.run_reachability(self.args.k_size, KpposEnum.mreach, m=self.args.m_reach,
                                                max_distance=self.args.max_distances,
-                                               implementation=CmodeEnum.igraph, threads=self.args.threads)
+                                               implementation=implementation, threads=self.args.threads)
 
             else:
-<<<<<<< HEAD
                 sys.stdout.write("Implementation Error. Please contact Pyntacle developers and sent this error message, along with a command line and a log.\nQuitting.\n")
-=======
-                sys.stdout.write("Uncorrect Choice. Please contact Pyntacle developers and sent this error message, along with a command line and a log.\nQuitting.\n")
->>>>>>> 1701011c
                 sys.exit(1)
 
             results.update(kp_runner.get_results())
