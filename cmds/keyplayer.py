__author__ = "Daniele Capocefalo, Mauro Truglio, Tommaso Mazza"
__copyright__ = "Copyright 2018, The pyntacle Project"
__credits__ = ["Ferenc Jordan"]
__version__ = "0.0.1"
__maintainer__ = "Daniele Capocefalo"
__email__ = "d.capocefalo@css-mendel.it"
__status__ = "Development"
__date__ = "27 February 2018"
__license__ = u"""
  Copyright (C) 2016-2018  Tommaso Mazza <t.mazza@css-mendel.it>
  Viale Regina Margherita 261, 00198 Rome, Italy

  This program is free software; you can use and redistribute it under
  the terms of the BY-NC-ND license as published by
  Creative Commons; either version 4 of the License, or
  (at your option) any later version.

  This program is distributed in the hope that it will be useful,
  but WITHOUT ANY WARRANTY; without even the implied warranty of
  MERCHANTABILITY or FITNESS FOR A PARTICULAR PURPOSE.  See the
  License for more details.

  You should have received a copy of the license along with this
  work. If not, see http://creativecommons.org/licenses/by-nc-nd/4.0/.
  """

from cmds.cmds_utils.kpsearch_wrapper import KPWrapper as kpw
from cmds.cmds_utils.kpsearch_wrapper import GOWrapper as gow
from cmds.cmds_utils.kpsearch_wrapper import BFWrapper as bfw
from algorithms.keyplayer import KeyPlayer as kpp
from itertools import chain
from exceptions.generic_error import Error
from io_stream.exporter import PyntacleExporter
from cmds.cmds_utils.plotter import *
from cmds.cmds_utils.reporter import *
from tools.graph_utils import *
from tools.misc.graph_load import *
from tools.enums import ReportEnum, CmodeEnum
from tools.add_attributes import AddAttributes

class KeyPlayer():
    def __init__(self, args):
        self.logging = log
        self.args = args
        self.date = runtime_date
        # Check for pycairo
        if not self.args.no_plot and util.find_spec("cairo") is None:
            sys.stdout.write("WARNING: It seems that the pycairo library is not installed/available. Plots"
                             "will not be produced.")
            self.args.no_plot = True

    def run(self):
        cursor = CursorAnimation()
        cursor.daemon = True
        cursor.start()
        if self.args.m_reach == None and self.args.type in ["pos", "all"]:
            raise Error("m reach distance must be provided")

        # Checking input file
        if self.args.input_file is None:
            self.logging.error(
                "Please specify an input file using the -i option.".format(self.args.input_file))
            sys.exit()
        if not os.path.exists(self.args.input_file):
            self.logging.error("Cannot find {}. Is the path correct?".format(self.args.input_file))
            sys.exit()
        if self.args.no_header:
            header = False
        else:
            header = True
        # check output directory

        if not os.path.isdir(self.args.directory):
            sys.stdout.write("Warning: Output directory does not exist, will create one at {}.\n".format(
                os.path.abspath(self.args.directory)))
            os.makedirs(os.path.abspath(self.args.directory), exist_ok=True)

        # Parsing optional node list
        if hasattr(self.args, 'nodes'):
            self.args.nodes = self.args.nodes.split(',')
            # self.args.nodes = [str.lower(x) for x in self.args.nodes]

        if not hasattr(self.args, 'which'):
            raise Error("usage: pyntacle.py keyplayer {kp-finder, kp-info} [options]'")

        self.logging.debug('Running pyntacle keyplayer, with arguments')
        self.logging.debug(self.args)
        # Load Graph
        sys.stdout.write("Reading input file...\n")
        graph = GraphLoad(self.args.input_file, format_dictionary.get(self.args.format, "NA"), header).graph_load()
        # print(graph.summary())
        # print(graph.vs()["name"])
        # for elem in graph.vs():
        #     print (elem["name"], elem.index, elem.degree())
        # sys.exit(0)

        if hasattr(self.args, 'nodes'):
            if not all(x in graph.vs["name"] for x in self.args.nodes):
                raise WrongArgumentError("One or more nodes you supplied could not be found in the input graph.")
        # init Utils global stuff
        utils = GraphUtils(graph=graph)
        
        if '__implementation' in graph.attributes():
            implementation = graph['__implementation']
        else:
            implementation = CmodeEnum.igraph
            
        print("LOADED IMPLEMENTATION", graph['__implementation'])

        if self.args.largest_component:
            try:
                graph = utils.get_largest_component()
                sys.stdout.write(
                    "Taking the largest component of the input graph as you requested ({} nodes, {} edges)\n".format(
                        graph.vcount(), graph.ecount()))

            except MultipleSolutionsError:
                sys.stderr.write(
                    "The graph has two largest components of the same size. Cannot choose one. Please parse your file or remove the \"--largest-component\" option. Quitting\n")
                sys.exit(1)

        # Check provided dimensions' format
        if self.args.plot_dim:  # define custom format
            self.args.plot_dim = self.args.plot_dim.split(",")
    
            for i in range(0, len(self.args.plot_dim)):
                try:
                    self.args.plot_dim[i] = int(self.args.plot_dim[i])
        
                except ValueError:
                    sys.stderr.write(
                        "Format specified must be a comma separated list of values(e.g. 1920,1080). Quitting\n")
                    sys.exit(1)
        
                if self.args.plot_dim[i] <= 0:
                    sys.stderr.write(
                        "Format specified must be a comma separated list of values(e.g. 1920,1080). Quitting\n")
                    sys.exit(1)
    
            plot_size = tuple(self.args.plot_dim)

        else:
            # generate different formats according to graph size
            if graph.vcount() <= 150:
                plot_size = (800, 800)
    
            else:
                plot_size = (1600, 1600)
        
        r = pyntacleReporter(graph=graph)

        if self.args.which == 'kp-finder':
            k_size = self.args.k_size
            initial_results = {}
            results = OrderedDict()
            # Greedy optimization
            if self.args.implementation == "greedy":
                report_type = ReportEnum.KP_greedy.name
                kp_runner = gow(graph=graph)
                sys.stdout.write("Using Greedy Optimization Algorithm for searching optimal KP-Set\n")

                if self.args.type in (['F', 'neg', 'all']):
                    sys.stdout.write(
                        "Finding best set of kp-nodes of size {0} using F (kp neg measure)\n".format(
                            self.args.k_size))
                    initial_results[KpnegEnum.F.name] = kpp.F(graph)
                    if initial_results[KpnegEnum.F.name] != 1:
                        kp_runner.run_fragmentation(self.args.k_size, KpnegEnum.F, seed=self.args.seed)
                    else:
                        self.logging.warning("Initial value of F is 1. Skipping search.")
                        results[KpnegEnum.F.name] = [[], 1, 1]
                        
                if self.args.type in (['dF', 'neg', 'all']):
                    print("STARTING DF with imp", implementation)
                    sys.stdout.write(
                        "Finding best set of kp-nodes of size {0} using dF (kp neg measure)\n".format(
                            self.args.k_size))
                    initial_results[KpnegEnum.dF.name] = kpp.dF(graph, implementation=implementation)

<<<<<<< HEAD
                    if initial_results[kpneg.dF.name] != 1:
                        kp_runner.run_fragmentation(self.args.k_size, kpneg.dF,
                                                    max_distance=self.args.max_distances, seed=self.args.seed,
=======
                    if initial_results[KpnegEnum.dF.name] != 1:
                        kp_runner.run_fragmentation(self.args.k_size, KpnegEnum.dF,
                                                    max_distances=self.args.max_distances, seed=self.args.seed,
>>>>>>> c3226e59
                                                    implementation=implementation)
                    else:
                        self.logging.warning("Initial value of dF is 1. Skipping search.")
                        results[KpnegEnum.dF.name] = [[], 1, 1]

                if self.args.type in (['dR', 'pos', 'all']):
                    print("STARTING DR with imp", implementation)
    
                    sys.stdout.write(
                        "Finding best set of kp-nodes of size {} using dR (kp pos measure)\n".format(
                            self.args.k_size))
<<<<<<< HEAD
                    kp_runner.run_reachability(self.args.k_size, kppos.dR,
                                               max_distance=self.args.max_distances, seed=self.args.seed,
=======
                    kp_runner.run_reachability(self.args.k_size, KpposEnum.dR,
                                               max_distances=self.args.max_distances, seed=self.args.seed,
>>>>>>> c3226e59
                                               implementation=implementation)

                if self.args.type in (['mreach', 'pos', 'all']):
                    print("STARTING mreach with imp", implementation)
                    sys.stdout.write(
                        "Finding best set of kp-nodes of size {0} using an MREACH measure of {1} (kp pos measure)\n".format(
                            self.args.k_size, self.args.m_reach))
<<<<<<< HEAD
                    kp_runner.run_reachability(self.args.k_size, kppos.mreach, m=self.args.m_reach,
                                               max_distance=self.args.max_distances, seed=self.args.seed,
=======
                    kp_runner.run_reachability(self.args.k_size, KpposEnum.mreach, m=self.args.m_reach,
                                               max_distances=self.args.max_distances, seed=self.args.seed,
>>>>>>> c3226e59
                                               implementation=implementation)

            elif self.args.implementation == "brute-force":
                report_type = ReportEnum.KP_bruteforce.name
                kp_runner = bfw(graph=graph)
                sys.stdout.write("Using Brute Force for searching optimal KP-Set\n")

                if self.args.type in (['F', 'neg', 'all']):
                    sys.stdout.write(
                        "Finding best set of kp-nodes of size {} using F (kp neg measure)\n".format(
                            self.args.k_size))
                    initial_results[KpnegEnum.F.name] = kpp.F(graph)
                    if initial_results[KpnegEnum.F.name] != 1:
                        kp_runner.run_fragmentation(self.args.k_size, KpnegEnum.F)

                    else:
                        self.logging.warning("Initial value of F is 1. Skipping search.")
                        results[KpnegEnum.F.name] = [[], 1, 1]

                if self.args.type in (['dF', 'neg', 'all']):
                    print("STARTING DF with imp", implementation)
                    sys.stdout.write(
                        "Finding best set of kp-nodes of size {} using dF (kp neg measure)\n".format(
                            self.args.k_size))
<<<<<<< HEAD
                    initial_results[kpneg.dF.name] = kpp.dF(graph, implementation=implementation)
                    if initial_results[kpneg.dF.name] != 1:
                        kp_runner.run_fragmentation(self.args.k_size, kpneg.dF,
                                                    max_distance=self.args.max_distances, implementation=implementation)
=======
                    initial_results[KpnegEnum.dF.name] = kpp.dF(graph, implementation=implementation)
                    if initial_results[KpnegEnum.dF.name] != 1:
                        kp_runner.run_fragmentation(self.args.k_size, KpnegEnum.dF,
                                                    max_distances=self.args.max_distances, implementation=implementation)
>>>>>>> c3226e59
                    else:
                        self.logging.warning("Initial value of dF is 1. Skipping search.")
                        results[KpnegEnum.dF.name] = [[], 1, 1]

                if self.args.type in (['dR', 'pos', 'all']):
                    print("STARTING DR with imp", implementation)
                    sys.stdout.write(
                        "Finding best set of kp-nodes of size {} using dR (kp pos measure)\n".format(
                            self.args.k_size))
<<<<<<< HEAD
                    kp_runner.run_reachability(self.args.k_size, kppos.dR,
                                               max_distance=self.args.max_distances, implementation=implementation)
=======
                    kp_runner.run_reachability(self.args.k_size, KpposEnum.dR,
                                               max_distances=self.args.max_distances, implementation=implementation)
>>>>>>> c3226e59
                    
                if self.args.type in (['mreach', 'pos', 'all']):
                    print("STARTING mreach with imp", implementation)
                    sys.stdout.write(
                        "Finding best set of kp-nodes of size {0} using an MREACH measure of {1} (kp pos measure)\n".format(
                            self.args.k_size, self.args.m_reach))
<<<<<<< HEAD
                    kp_runner.run_reachability(self.args.k_size, kppos.mreach, m=self.args.m_reach,
                                               max_distance=self.args.max_distances, implementation=implementation)
=======
                    kp_runner.run_reachability(self.args.k_size, KpposEnum.mreach, m=self.args.m_reach,
                                               max_distances=self.args.max_distances, implementation=implementation)
>>>>>>> c3226e59

            else:
                sys.stdout.write("Wrong implementation. Please contact pyntacle Developers and sent this error message, along with a command line and a log.\nQuitting.\n")
                sys.exit(1)
            
            sys.stdout.write("Search for the best kp set completed!\n")

            results.update(kp_runner.get_results())
            
            for kp in results.keys(): #ONE OF THE keys represent the algorithm, so no else exit in here
                
                if len(results[kp][0])>1:
                    plurals = ['s', 'are']
                else:
                    plurals = ['', 'is']
                    
                if kp == KpnegEnum.F.name or kp == KpnegEnum.dF.name:
                    # joining initial results with final ones
                    results[kp].append(initial_results[kp])
                    
                    print("LEN", results[kp][0], len(results[kp][0]))
                    sys.stdout.write(
                        'kp set{0} of size {1} for Key Player Metric {2} {3} {4} with value {5} (starting value is {6})\n'.format(
                            plurals[0], self.args.k_size, kp, plurals[1], results[kp][0], results[kp][1], results[kp][2]))

                elif kp == KpposEnum.dR.name:
                    sys.stdout.write('kp set{0} of size {1} for Key Player Metric {2} {3} {4} with value {5}\n'.format(
                        plurals[0], self.args.k_size, kp, plurals[1], results[kp][0], results[kp][1]))

                elif kp == KpposEnum.mreach.name:
                    results[kp].append(self.args.m_reach)
                    node_perc_reached = ((self.args.k_size + results[kp][1]) / graph.vcount()) * 100
                    if node_perc_reached == 100:
                        node_perc_reached = int(node_perc_reached)
                    else:
                        node_perc_reached = round(node_perc_reached, 2)
                    sys.stdout.write(
                        'kp set{0} of size {1} with a reach of {2} for Key Player Metric {3} {4} {5} with value {6} (reaching the {7}% of nodes)\n'.format(
                            plurals[0], self.args.k_size, self.args.m_reach, kp, plurals[1], results[kp][0],
                            results[kp][1], node_perc_reached))
            if self.args.implementation == "brute-force":
                r.create_report(report_type=ReportEnum.KP_bruteforce, report=results)
            elif self.args.implementation == "greedy":
                r.create_report(report_type=ReportEnum.KP_greedy, report=results)

        # kpinfo: compute kpmetrics for a set of predetermined nodes
        elif self.args.which == 'kp-info':
            report_type = ReportEnum.KPinfo.name
            k_size = len(self.args.nodes)
            initial_results = {}
            kp_runner = kpw(graph=graph)
            results = OrderedDict()

            sys.stdout.write('\nNodes given as input: {}\n'.format(self.args.nodes))
            if self.args.type in (['F', 'neg', 'all']):
                initial_results[KpnegEnum.F.name] = kpp.F(graph)
                kp_runner.run_KPNeg(self.args.nodes, KpnegEnum.F)
            if self.args.type in (['dF', 'neg', 'all']):
                print("STARTING DF with imp", implementation)
<<<<<<< HEAD
                initial_results[kpneg.dF.name] = kpp.dF(graph, implementation=implementation)
                kp_runner.run_KPNeg(self.args.nodes, kpneg.dF, max_distance=self.args.max_distances,
=======
                initial_results[KpnegEnum.dF.name] = kpp.dF(graph, implementation=implementation)
                kp_runner.run_KPNeg(self.args.nodes, KpnegEnum.dF, max_distances=self.args.max_distances,
>>>>>>> c3226e59
                                    implementation=implementation)
                print("DF DONE ######################")

            if self.args.type in (['dR', 'pos', 'all']):
                print("STARTING DR with imp", implementation)
<<<<<<< HEAD
                kp_runner.run_KPPos(self.args.nodes, kppos.dR, max_distance=self.args.max_distances,
=======
                kp_runner.run_KPPos(self.args.nodes, KpposEnum.dR, max_distances=self.args.max_distances,
>>>>>>> c3226e59
                                    implementation=implementation)

            if self.args.type in (['mreach', 'pos', 'all']):
                print("STARTING mreach with imp", implementation)
<<<<<<< HEAD
                kp_runner.run_KPPos(self.args.nodes, kppos.mreach, m=self.args.m_reach,
                                    max_distance=self.args.max_distances, implementation=implementation)
=======
                kp_runner.run_KPPos(self.args.nodes, KpposEnum.mreach, m=self.args.m_reach,
                                    max_distances=self.args.max_distances, implementation=implementation)
>>>>>>> c3226e59

            results.update(kp_runner.get_results())

            sys.stdout.write("Keyplayer metric(s) {}:\n".format(self.args.type.upper()))
            for metric in results.keys():

                if metric == KpnegEnum.F.name or metric == KpnegEnum.dF.name:
                    results[metric].append(initial_results[metric])
                    sys.stdout.write(
                        "Starting value for {0} is {1}. Removing nodes {2} gives a {0} value of {3}\n".format(
                            metric, results[metric][2], self.args.nodes, results[metric][1]))

                elif metric == KpposEnum.mreach.name:
                    results[metric].append(self.args.m_reach)
                    perc_node_reached = (results[metric][1] + len(self.args.nodes)) / graph.vcount() * 100
                    sys.stdout.write(
                        "Nodes {0} have an {1} of {2}, Meaning they can reach the {3}% of nodes in {4} steps\n".format(
                            results[metric][0], metric, results[metric][1], perc_node_reached,
                            self.args.m_reach))

                else: #dR case
                    sys.stdout.write(
                        "{0} value for nodes {1} is {2}\n".format(metric, results[metric][0],
                                                                  results[metric][1]))
            r.create_report(report_type=ReportEnum.KPinfo, report=results)

        else:
            log.critical(
                "This should not happen. Please contact pyntacle Developers and send your command line. Quitting\n.")
            sys.exit(1)

        # reporting and plotting part

        sys.stdout.write("Producing report in {} format.\n".format(self.args.report_format))
        report_prefix = "_".join(
            ["pyntacle", self.args.which, graph["name"][0], "kpsize", str(k_size), report_type, "report", self.date])
        report_path = os.path.join(self.args.directory, ".".join([report_prefix, self.args.report_format]))

        if os.path.exists(report_path):
            self.logging.warning(
                "A report with the same name ({}) already exists, overwriting it".format
                (os.path.basename(report_path)))
        
        r.write_report(report_dir=self.args.directory, format=self.args.report_format)
        
        if self.args.save_binary:
            #reproduce octopus behaviour by adding kp information to the graph before saving it
            sys.stdout.write("Saving graph to a Binary file\n")
            #step 1: decidee the type of the implementation

            bf = False
            if self.args.which == "kp-info":
                bin_type = "kpinfo"
            else:
                if self.args.implementation == "brute-force":
                    bin_type = "bruteforce"
                    bf = True

                else:
                    bin_type = "greedy"

            queried_stuff = results.keys()
            if KpnegEnum.F.name in queried_stuff:
                if KpnegEnum.F.name in graph.attributes():
                    sys.stdout.write("{} already present, will overwrite\n".format(KpnegEnum.F.name))
                graph[KpnegEnum.F.name] = results[KpnegEnum.F.name][-1] #initial F value
                k = "_".join([KpnegEnum.F.name, bin_type])

                if bf:
                    AddAttributes(graph).add_graph_attributes(k, {tuple(tuple(x) for x in results[KpnegEnum.F.name][0]): results[KpnegEnum.F.name][1]})
                else:
                    AddAttributes(graph).add_graph_attributes(k, {tuple(results[KpnegEnum.F.name][0]): results[KpnegEnum.F.name][1]})

            if KpnegEnum.dF.name in queried_stuff:
                graph[KpnegEnum.dF.name] = results[KpnegEnum.dF.name][-1]  #initial dF value
                k = "_".join([KpnegEnum.dF.name, bin_type])

                if bf:
                    AddAttributes(graph).add_graph_attributes(k, {tuple(tuple(x) for x in results[KpnegEnum.dF.name][0]): results[KpnegEnum.dF.name][1]})
                else:
                    AddAttributes(graph).add_graph_attributes(k, {tuple(results[KpnegEnum.dF.name][0]):results[KpnegEnum.dF.name][1]})

            if KpposEnum.dR.name in queried_stuff:
                k = "_".join([KpposEnum.dR.name, bin_type])
                if bf:
                    AddAttributes(graph).add_graph_attributes(k, {
                        tuple(tuple(x) for x in results[KpposEnum.dR.name][0]): results[KpposEnum.dR.name][1]})
                else:
                    AddAttributes(graph).add_graph_attributes(k, {tuple(results[KpposEnum.dR.name][0]):results[KpposEnum.dR.name][1]})

            if KpposEnum.mreach.name in queried_stuff:
                k = "_".join([KpposEnum.mreach.name, str(results[KpposEnum.mreach.name][-1]), bin_type])

                if bf:
                    AddAttributes(graph).add_graph_attributes(k, {
                        tuple(tuple(x) for x in results[KpposEnum.mreach.name][0]): results[KpposEnum.mreach.name][1]})
                else:
                    AddAttributes(graph).add_graph_attributes(k, {
                        tuple(results[KpposEnum.mreach.name][0]): results[KpposEnum.mreach.name][1]})
            binary_prefix = "_".join(["pyntacle", graph["name"][0], "kpsize", str(k_size),
                                      report_type, self.date])
            binary_path = os.path.join(self.args.directory, binary_prefix + ".graph")
            PyntacleExporter.Binary(graph, binary_path)

        # generate and output plot
        if not self.args.no_plot and graph.vcount() < 1000:
    
            sys.stdout.write("Generating plots in {} format.\n".format(self.args.plot_format))

            plot_dir = os.path.join(self.args.directory, "pyntacle-plots")

            if os.path.isdir(plot_dir):
                self.logging.warning(
                    "A directory named \"pyntacle-plots\" already exists, I may overwrite something in there")

            else:
                os.mkdir(plot_dir)

            plot_graph = PlotGraph(graph=graph)

            plot_format = self.args.plot_format
            plot_graph.set_node_labels(labels=graph.vs()["name"])  # assign node labels to graph

            pal = sns.color_palette("Accent", 8).as_hex()
            framepal = sns.color_palette("Accent", 8, desat=0.5).as_hex()

            other_nodes_colour = pal[2]
            other_frame_colour = framepal[2]

            other_nodes_size = 25
            # other_nodes_shape = "circle"
            other_edge_width = 1

            for metric in results:
                if self.args.which == 'kp-finder' and self.args.implementation == "brute-force":
                    results[metric][0] = list(chain(*results[metric][0]))
                    
                if metric == "F":

                    f_nodes_colour = pal[0]
                    f_frames_colour = framepal[0]
                    # create a list of node colors
                    node_colors = [f_nodes_colour if x["name"] in results[metric][0] else other_nodes_colour
                                    for x in graph.vs()]
                    node_frames = [f_frames_colour if x["name"] in results[metric][0] else other_frame_colour
                                    for x in
                                    graph.vs()]

                    plot_graph.set_node_colors(colors=node_colors)

                    # node_shapes = ["square" if x["name"] in results[metric][1] else other_nodes_shape for x in graph.vs()]
                    # plot_graph.set_node_shapes(shapes=node_shapes)

                elif metric == "dF":
                    df_nodes_colour = pal[1]
                    df_frames_colour = framepal[1]

                    # create a list of node colors
                    node_colors = [df_nodes_colour if x["name"] in results[metric][0] else other_nodes_colour
                                    for x in
                                    graph.vs()]
                    node_frames = [df_frames_colour if x["name"] in results[metric][0] else other_frame_colour
                                   for x in
                                   graph.vs()]

                    plot_graph.set_node_colors(colors=node_colors)

                    # node_shapes = ["rectangle" if x["name"] in results[metric][1] else other_nodes_shape for x in graph.vs()]
                    # plot_graph.set_node_shapes(shapes=node_shapes)

                elif metric == "mreach":
                    mreach_nodes_colour = pal[4]
                    mreach_frames_colour = framepal[4]
                    # create a list of node colors
                    node_colors = [mreach_nodes_colour if x["name"] in results[metric][0] else other_nodes_colour for x in graph.vs()]
                    node_frames = [mreach_frames_colour if x["name"] in results[metric][0] else other_frame_colour for x in graph.vs()]


                    plot_graph.set_node_colors(colors=node_colors)


                    # node_shapes = ["triangle-up" if x["name"] in results[metric][1] else other_nodes_shape for x in graph.vs()]
                    # plot_graph.set_node_shapes(shapes=node_shapes)

                elif metric == "dR":
                    dr_nodes_colour = pal[3]
                    dr_frames_colour = framepal[3]

                    # create a list of node colors
                    node_colors = [dr_nodes_colour if x["name"] in results[metric][0] else other_nodes_colour
                                    for x in
                                    graph.vs()]
                    node_frames = [dr_frames_colour if x["name"] in results[metric][0] else other_frame_colour
                                   for x in
                                   graph.vs()]

                    plot_graph.set_node_colors(colors=node_colors)

                    # node_shapes = ["triangle-down" if x["name"] in results[metric][1] else other_nodes_shape for x in
                    #                graph.vs()]
                    #
                    # plot_graph.set_node_shapes(shapes=node_shapes)

                else:
                    self.logging.critical(
                        "This should not happen. Please contact pyntacle developer and send a command line, along with a log. Quitting\n")
                    sys.exit(1)

                node_sizes = [35 if x["name"] in results[metric][0] else other_nodes_size for x in graph.vs()]

                plot_graph.set_node_sizes(sizes=node_sizes)
                # print (other_edge_width)

                #     print (edge.source(), edge.target())
                # add recursive edge widths
                if metric != "mreach":

                    edge_widths = [5 if any(y in results[metric][0] for y in x["node_names"]) else other_edge_width for
                                   x in graph.es()]

                else:
                    if self.args.m_reach > 5:
                        edge_widths = [5 if any(y in results[metric][0] for y in x["node_names"])
                                       else other_edge_width for x in graph.es()]
                        sys.stdout.write("WARNING - you chose a very high value of m-reach, the edge width "
                                         "may be too big, hence it will not be represented dynamically.\n")
                    else:
                        mreach_nodes = results[metric][0]
                        # get node indices of corresponding kpset
                        indices = GraphUtils(graph=graph).get_node_indices(mreach_nodes)
    
                        edge_widths = [other_edge_width] * graph.ecount()  # define a starting list of values
    
                        mreach_width = (self.args.m_reach * 2) + 2  # maxium and minimum boundaries for edge width
                        # print(mreach_width)
    
    
                        memory_indices = indices
                        step_before = indices
    
                        for i in range(1, self.args.m_reach + 1):
                            # print(mreach_width)
                            neighbours = Graph.neighborhood(graph, vertices=indices)
                            # print(neighbours)
    
                            indices = list(chain(*neighbours)) # flat out list of indices
                            # print(indices)
                            remaining_indices = list(set(indices) - set(memory_indices))
    
                            # print(remaining_indices)
                            # print(step_before)
    
                            mreach_edge_ids = []

                            for elem in step_before:
                                for el in remaining_indices:
                                    if Graph.are_connected(graph, elem, el):
                                        mreach_edge_ids.append(graph.get_eid(elem, el))
    
                            # print (mreach_edge_ids)
                            for edge in mreach_edge_ids:
                                edge_widths[edge] = mreach_width
    
                            # finally
                            mreach_width = mreach_width - 2
                            memory_indices = memory_indices + remaining_indices
                            step_before = remaining_indices

                        # sys.exit()

                plot_graph.set_edge_widths(edge_widths)

                plot_graph.set_layouts(layout="fruchterman_reingold")

                plot_path = os.path.join(plot_dir, "_".join(["keyplayer", graph["name"][0], "report", metric, self.date]) + "." + plot_format)
                if os.path.exists(plot_path):
                    sys.stdout.write(
                        "WARNING - A plot with the name ({}) already exists, overwriting it\n".format(
                            os.path.basename(plot_path)))

                plot_graph.plot_graph(path=plot_path, bbox=plot_size, margin=20, edge_curved=0.2,
                                      keep_aspect_ratio=True, vertex_label_size=6, vertex_frame_color=node_frames)

        elif graph.vcount() >= 1000:
            sys.stdout.write("The graph has too many nodes ({}). Can't draw graph\n".format(graph.vcount()))
        cursor.stop()
        sys.stdout.write("pyntacle Keyplayer completed successfully. Ending\n")
        sys.exit(0)<|MERGE_RESOLUTION|>--- conflicted
+++ resolved
@@ -177,15 +177,9 @@
                             self.args.k_size))
                     initial_results[KpnegEnum.dF.name] = kpp.dF(graph, implementation=implementation)
 
-<<<<<<< HEAD
-                    if initial_results[kpneg.dF.name] != 1:
-                        kp_runner.run_fragmentation(self.args.k_size, kpneg.dF,
-                                                    max_distance=self.args.max_distances, seed=self.args.seed,
-=======
                     if initial_results[KpnegEnum.dF.name] != 1:
                         kp_runner.run_fragmentation(self.args.k_size, KpnegEnum.dF,
-                                                    max_distances=self.args.max_distances, seed=self.args.seed,
->>>>>>> c3226e59
+                                                    max_distance=self.args.max_distances, seed=self.args.seed,
                                                     implementation=implementation)
                     else:
                         self.logging.warning("Initial value of dF is 1. Skipping search.")
@@ -197,13 +191,8 @@
                     sys.stdout.write(
                         "Finding best set of kp-nodes of size {} using dR (kp pos measure)\n".format(
                             self.args.k_size))
-<<<<<<< HEAD
-                    kp_runner.run_reachability(self.args.k_size, kppos.dR,
+                    kp_runner.run_reachability(self.args.k_size, KpposEnum.dR,
                                                max_distance=self.args.max_distances, seed=self.args.seed,
-=======
-                    kp_runner.run_reachability(self.args.k_size, KpposEnum.dR,
-                                               max_distances=self.args.max_distances, seed=self.args.seed,
->>>>>>> c3226e59
                                                implementation=implementation)
 
                 if self.args.type in (['mreach', 'pos', 'all']):
@@ -211,13 +200,8 @@
                     sys.stdout.write(
                         "Finding best set of kp-nodes of size {0} using an MREACH measure of {1} (kp pos measure)\n".format(
                             self.args.k_size, self.args.m_reach))
-<<<<<<< HEAD
-                    kp_runner.run_reachability(self.args.k_size, kppos.mreach, m=self.args.m_reach,
+                    kp_runner.run_reachability(self.args.k_size, KpposEnum.mreach, m=self.args.m_reach,
                                                max_distance=self.args.max_distances, seed=self.args.seed,
-=======
-                    kp_runner.run_reachability(self.args.k_size, KpposEnum.mreach, m=self.args.m_reach,
-                                               max_distances=self.args.max_distances, seed=self.args.seed,
->>>>>>> c3226e59
                                                implementation=implementation)
 
             elif self.args.implementation == "brute-force":
@@ -242,17 +226,10 @@
                     sys.stdout.write(
                         "Finding best set of kp-nodes of size {} using dF (kp neg measure)\n".format(
                             self.args.k_size))
-<<<<<<< HEAD
-                    initial_results[kpneg.dF.name] = kpp.dF(graph, implementation=implementation)
-                    if initial_results[kpneg.dF.name] != 1:
-                        kp_runner.run_fragmentation(self.args.k_size, kpneg.dF,
-                                                    max_distance=self.args.max_distances, implementation=implementation)
-=======
                     initial_results[KpnegEnum.dF.name] = kpp.dF(graph, implementation=implementation)
                     if initial_results[KpnegEnum.dF.name] != 1:
                         kp_runner.run_fragmentation(self.args.k_size, KpnegEnum.dF,
-                                                    max_distances=self.args.max_distances, implementation=implementation)
->>>>>>> c3226e59
+                                                    max_distance=self.args.max_distances, implementation=implementation)
                     else:
                         self.logging.warning("Initial value of dF is 1. Skipping search.")
                         results[KpnegEnum.dF.name] = [[], 1, 1]
@@ -262,26 +239,16 @@
                     sys.stdout.write(
                         "Finding best set of kp-nodes of size {} using dR (kp pos measure)\n".format(
                             self.args.k_size))
-<<<<<<< HEAD
-                    kp_runner.run_reachability(self.args.k_size, kppos.dR,
+                    kp_runner.run_reachability(self.args.k_size, KpposEnum.dR,
                                                max_distance=self.args.max_distances, implementation=implementation)
-=======
-                    kp_runner.run_reachability(self.args.k_size, KpposEnum.dR,
-                                               max_distances=self.args.max_distances, implementation=implementation)
->>>>>>> c3226e59
                     
                 if self.args.type in (['mreach', 'pos', 'all']):
                     print("STARTING mreach with imp", implementation)
                     sys.stdout.write(
                         "Finding best set of kp-nodes of size {0} using an MREACH measure of {1} (kp pos measure)\n".format(
                             self.args.k_size, self.args.m_reach))
-<<<<<<< HEAD
-                    kp_runner.run_reachability(self.args.k_size, kppos.mreach, m=self.args.m_reach,
+                    kp_runner.run_reachability(self.args.k_size, KpposEnum.mreach, m=self.args.m_reach,
                                                max_distance=self.args.max_distances, implementation=implementation)
-=======
-                    kp_runner.run_reachability(self.args.k_size, KpposEnum.mreach, m=self.args.m_reach,
-                                               max_distances=self.args.max_distances, implementation=implementation)
->>>>>>> c3226e59
 
             else:
                 sys.stdout.write("Wrong implementation. Please contact pyntacle Developers and sent this error message, along with a command line and a log.\nQuitting.\n")
@@ -341,34 +308,20 @@
                 kp_runner.run_KPNeg(self.args.nodes, KpnegEnum.F)
             if self.args.type in (['dF', 'neg', 'all']):
                 print("STARTING DF with imp", implementation)
-<<<<<<< HEAD
-                initial_results[kpneg.dF.name] = kpp.dF(graph, implementation=implementation)
-                kp_runner.run_KPNeg(self.args.nodes, kpneg.dF, max_distance=self.args.max_distances,
-=======
                 initial_results[KpnegEnum.dF.name] = kpp.dF(graph, implementation=implementation)
-                kp_runner.run_KPNeg(self.args.nodes, KpnegEnum.dF, max_distances=self.args.max_distances,
->>>>>>> c3226e59
+                kp_runner.run_KPNeg(self.args.nodes, KpnegEnum.dF, max_distance=self.args.max_distances,
                                     implementation=implementation)
                 print("DF DONE ######################")
 
             if self.args.type in (['dR', 'pos', 'all']):
                 print("STARTING DR with imp", implementation)
-<<<<<<< HEAD
-                kp_runner.run_KPPos(self.args.nodes, kppos.dR, max_distance=self.args.max_distances,
-=======
-                kp_runner.run_KPPos(self.args.nodes, KpposEnum.dR, max_distances=self.args.max_distances,
->>>>>>> c3226e59
+                kp_runner.run_KPPos(self.args.nodes, KpposEnum.dR, max_distance=self.args.max_distances,
                                     implementation=implementation)
 
             if self.args.type in (['mreach', 'pos', 'all']):
                 print("STARTING mreach with imp", implementation)
-<<<<<<< HEAD
-                kp_runner.run_KPPos(self.args.nodes, kppos.mreach, m=self.args.m_reach,
+                kp_runner.run_KPPos(self.args.nodes, KpposEnum.mreach, m=self.args.m_reach,
                                     max_distance=self.args.max_distances, implementation=implementation)
-=======
-                kp_runner.run_KPPos(self.args.nodes, KpposEnum.mreach, m=self.args.m_reach,
-                                    max_distances=self.args.max_distances, implementation=implementation)
->>>>>>> c3226e59
 
             results.update(kp_runner.get_results())
 
