--- conflicted
+++ resolved
@@ -30,12 +30,7 @@
 
 
 class IllegalGraphSizeError(ValueError):
-<<<<<<< HEAD
-    def __init__(self, message):
-        super().__init__(message)
-=======
     def __init__(self, message, errors=None):
         super().__init__(message)
         # Custom errors here
-        self.errors = errors
->>>>>>> 00f9efd0
+        self.errors = errors