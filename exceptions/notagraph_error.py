--- conflicted
+++ resolved
@@ -7,11 +7,7 @@
 __status__ = "Development"
 __date__ = "27 February 2018"
 __license__ = u"""
-<<<<<<< HEAD
-  Copyright (C) 2016-2018  Tommaso Mazza <t,mazza@css-mendel.it>
-=======
   Copyright (C) 2016-2018  Tommaso Mazza <t.mazza@css-mendel.it>
->>>>>>> c9675fae
   Viale Regina Margherita 261, 00198 Rome, Italy
 
   This program is free software; you can use and redistribute it under
