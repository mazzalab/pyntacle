"""
Exception raised when an object is not an instance of (iGraph) Graph
"""

__author__ = "Daniele Capocefalo, Mauro Truglio, Tommaso Mazza"
__copyright__ = "Copyright 2018, The Pyntacle Project"
__credits__ = ["Ferenc Jordan"]
__version__ = "0.2.3.3"
__maintainer__ = "Daniele Capocefalo"
__email__ = "d.capocefalo@css-mendel.it"
__status__ = "Development"
__date__ = "29/04/2018"
__license__ = u"""
  Copyright (C) 2016-2018  Tommaso Mazza <t.mazza@css-mendel.it>
  Viale Regina Margherita 261, 00198 Rome, Italy

  This program is free software; you can use and redistribute it under
  the terms of the BY-NC-ND license as published by
  Creative Commons; either version 4 of the License, or
  (at your option) any later version.

  This program is distributed in the hope that it will be useful,
  but WITHOUT ANY WARRANTY; without even the implied warranty of
  MERCHANTABILITY or FITNESS FOR A PARTICULAR PURPOSE.  See the
  License for more details.

  You should have received a copy of the license along with this
  work. If not, see http://creativecommons.org/licenses/by-nc-nd/4.0/.
  """


class NotAGraphError(ValueError):
<<<<<<< HEAD
    def __init__(self, message):
=======
    def __init__(self, message, errors=None):
>>>>>>> 00f9efd0
        super().__init__(message)
        # Custom errors here
        # self.errors = errors<|MERGE_RESOLUTION|>--- conflicted
+++ resolved
@@ -30,11 +30,7 @@
 
 
 class NotAGraphError(ValueError):
-<<<<<<< HEAD
-    def __init__(self, message):
-=======
     def __init__(self, message, errors=None):
->>>>>>> 00f9efd0
         super().__init__(message)
         # Custom errors here
-        # self.errors = errors+        self.errors = errors