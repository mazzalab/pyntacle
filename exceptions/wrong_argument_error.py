--- conflicted
+++ resolved
@@ -5,11 +5,7 @@
 __author__ = "Daniele Capocefalo, Mauro Truglio, Tommaso Mazza"
 __copyright__ = "Copyright 2018, The Pyntacle Project"
 __credits__ = ["Ferenc Jordan"]
-<<<<<<< HEAD
 __version__ = "0.2.3.3"
-=======
-__version__ = "0.0.3"
->>>>>>> 00f9efd0
 __maintainer__ = "Daniele Capocefalo"
 __email__ = "d.capocefalo@css-mendel.it"
 __status__ = "Development"
@@ -35,14 +31,7 @@
 
 
 class WrongArgumentError(ValueError):
-<<<<<<< HEAD
-    def __init__(self, message):
-        super().__init__(message)
-        # Custom errors here
-        # self.errors = errors
-=======
     def __init__(self, message, errors=None):
         super().__init__(message)
         # Custom errors here
-        self.errors = errors
->>>>>>> 00f9efd0
+        self.errors = errors