# Pyntacle

A python command line tool for network analysis based on non canonical
metrics and HPC computing.

- **Compatibility**: Python 3.5+
- **Contributions**: bioinformatics@css-mendel.it
- **Website**: http://pyntacle.css-mendel.it
- **Bug report**: https://github.com/mazzalab/pyntacle/issues

## Installation

The easiest way for the majority of users to install Pyntacle is to
install it as part of the **Anaconda** distribution, a cross-platform
distribution for data analysis and scientific computing. This is the
recommended installation method for most users.

Instructions for installing from source on various Linux distributions
and MacOS X are also provided.


### Installing pyntacle using Anaconda or Miniconda

Installing Pyntacle and all its dependencies can be challenging for
inexperienced users. There are several advantages in using Anaconda to
install not only pyntacle, but also Python and other packages: it is
cross platform (Linux, MacOS X, Windows), you do not require
administrative rights to install it (it goes in the user’s home
directory), it allows you to work in virtual environments, which can be
used as safe sandbox-like sub-systems that can be created, used,
exported or deleted at your will.

You can choose between the full [Anaconda](http://docs.continuum.io/anaconda/) and its minified version,
[Miniconda](http://conda.pydata.org/miniconda.html) . The difference between the two is that Anaconda comes with
hundreds of packages and can be a bit heavier to install, while
Miniconda allows you to create a minimal, self-contained Python
installation, and then use the [Conda](https://conda.io/docs/) command to install additional
packages of your choice.

In any case, Conda is the package manager that the Anaconda and
Miniconda distributions are built upon. It is both cross-platform and
language agnostic (it can play a similar role to a pip and virtualenv
combination), and you need to set it up by running either the [Anaconda
installer](https://www.anaconda.com/download/) or the
[Miniconda installer](https://conda.io/miniconda.html) , choosing the
++Python 3.6++ version.

The next step is to create a new conda environment (if you are familiar
with virtual environments, these are analogous to a virtualenv but they
also allow you to specify precisely which Python version to install).

#### Linux and MacOS X

Run the following commands from a terminal window:

```bash
conda create -n name_of_my_env python=3.6
```

This will create a minimal environment with only Python v.3.6 installed
in it. To put your self inside this environment run:

```bash
source activate name_of_my_env
```

And finally, install the latest version of pyntacle:

```bash
conda install -y -c bfxcss -c conda-forge pyntacle
```

#### Windows

Open a cmd terminal window or - better - an
[Anaconda prompt](https://chrisconlan.com/wp-content/uploads/2017/05/anaconda_prompt.png)
, and type:

```bash
conda create -y -n name_of_my_env python=3.6
```

Then, activate the newly created environment:

```bash
activate name_of_my_env
```

Finally, install the latest version of pyntacle:

```bash
conda install -y -c bfxcss -c conda-forge pyntacle
```

### Installing pyntacle from source
Installing from source is advised for advanced users only. The following
instructions were written for Mac OS v.11+ and a few major Linux
distros. System requirements can vary for other distros/versions.

The source code can be downloaded from our
[GitHub](https://github.com/mazzalab/pyntacle) releases page as a
.tar.gz file. Before trying to install pyntacle, there are system
requirements that need to be satisfied on each platform.

#### Debian, Ubuntu

As a user with admin rights, run:

```bash
apt-get install -y build-essential linux-headers-$(uname -r) libgl1-mesa-glx libigraph0v5 libigraph0-dev libcairo2-dev libffi-dev libjpeg-dev libgif-dev libblas-dev liblapack-dev python3-pip
```

Finally, extract the pyntacle [_source tar.gz_](https://github.com/mazzalab/pyntacle/releases) file navigate into it and run as an administrator:

```bash
python3 setup.py install
```

#### Kubuntu

As a user with admin rights, run:

```bash
apt-get install build-essential linux-headers-$(uname -r) libgl1-mesa-glx libigraph0v5 libigraph0-dev libcairo2-dev libffi-dev libjpeg-dev libgif-dev libblas-dev liblapack-dev python3-pip
```

Then, you need to download and install the Cairo library:

```bash
wget https://github.com/pygobject/pycairo/archive/master.zip ; unzip master.zip; cd pycairo-master; python3 setup.py build ; sudo python3 setup.py install; cd ..; rm -r master.zip pycairo-master
```
Finally, extract the pyntacle [_source tar.gz_](https://github.com/mazzalab/pyntacle/releases) file, navigate into the
extracted folder and run as an administrator:

```bash
python3 setup.py install
```

#### CentOS7

As an admin, you need to run:

```bash
yum groupinstall -y development kernel-headers-`uname -r` kernel-devel-`uname -r` gcc gcc-c++ yum-utils; yum install -y https://centos7.iuscommunity.org/ius-release.rpm; yum install -y wget python36u-devel.x86_64 igraph-devel.x86_64 cairo-devel.x86_64 atlas-devel.x86_64 libffi-devel.x86_64 python36u-pip
wget https://github.com/pygobject/pycairo/releases/download/v1.14.1/pycairo-1.14.1.tar.gz ; tar -xf pycairo-1.14.1.tar.gz; cd pycairo-1.14.1; python3.6 setup.py build ; sudo python3.6 setup.py install; cd ..; rm -rf pycairo-1.14.1*
```

Finally, extract the pyntacle [_source tar.gz_](https://github.com/mazzalab/pyntacle/releases) file, navigate into the
extracted folder and run as an administrator:
```bash
python3 setup.py install
```

#### MacOS X

In order to compile from source, you need some of the tools that are
conveniently packed in
[XCode](https://itunes.apple.com/us/app/xcode/id497799835?mt=12), which
has to be downloaded and installed from the Mac App Store. Once you have
XCode - and you have opened at least once -, you will need to install
the XCode Command Line Tools, by opening a terminal, typing:

```bash
xcode-select --install
```
and following the prompt on screen.

Additionally, you need other dependencies to compile pyntacle. You can
easily fetch them using the package manager
[Mac Ports](https://www.macports.org/install.php) .

Once Mac Ports is installed, getting the dependencies is easy:

```bash
port install py35-cairo py35-setuptools py35-pandas py35-seaborn py35-colorama py35-xlsxwriter py35-igraph
```

**Note**: unfortunately, at the time of writing this guide, Mac Ports does
not provide a python3.6 version of the library ‘xlsxwriter’; therefore,
everything must be downgraded to Python 3.5. This does not affect the
performance or the results.

Finally, extract the pyntacle [_source tar.gz_](https://github.com/mazzalab/pyntacle/releases) file navigate into it and run as an
administrator:

```bash
python3.5 setup.py install
ln -s /opt/local/Library/Frameworks/Python.framework/Versions/3.5/bin/pyntacle /opt/local/bin
```

### CUDA support

Independently of the OS in use, if you need CUDA support, you should
also install the CUDA toolkit either by using Conda:

```bash
conda install cudatoolkit
```

or by downloading and installing the Toolkit from the
[_NVIDIA website_](https://developer.nvidia.com/cuda-toolkit).

## Release history

Changelog for current and past releases:

<<<<<<< HEAD
### 0.1.1:

- Bugfixes

### 0.1.0:
=======
### 0.1:
>>>>>>> b410df0f

-  The first release of pyntacle.



## License

This work is licensed under a <a rel="license"
href="http://creativecommons.org/licenses/by-nc-nd/4.0/">Creative
Commons Attribution-NonCommercial-NoDerivatives 4.0 International
License</a>.

<a rel="license"
href="http://creativecommons.org/licenses/by-nc-nd/4.0/"><img
alt="Creative Commons License" style="border-width:0"
src="https://i.creativecommons.org/l/by-nc-nd/4.0/88x31.png" /></a><br
/><|MERGE_RESOLUTION|>--- conflicted
+++ resolved
@@ -204,15 +204,11 @@
 
 Changelog for current and past releases:
 
-<<<<<<< HEAD
 ### 0.1.1:
 
 - Bugfixes
 
 ### 0.1.0:
-=======
-### 0.1:
->>>>>>> b410df0f
 
 -  The first release of pyntacle.
 
