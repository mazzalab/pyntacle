--- conflicted
+++ resolved
@@ -52,12 +52,8 @@
     igraph = auto()
     cpu = auto()
     gpu = auto()
-<<<<<<< HEAD
-    automatic = auto()
-    igraph = auto()
-=======
     auto = auto()
-    
+
 class node_attributes(Enum):
     """
     this enumerator stores all the node attributes that can be instantiated by pyntacle
@@ -76,5 +72,4 @@
     """
     this enumerator stores all the edge attributes that can be instantiated by pyntacle
     """
-    pass
->>>>>>> c9675fae
+    pass