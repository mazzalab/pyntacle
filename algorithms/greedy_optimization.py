"""
Greedy optimization algorithms for optimal kp-set calculation using Key-Players metrics as described in
https://doi.org/10.1007/s10588-006-7084-x or degree, closeness or betweenness group-centrality metrics, as described in
https://doi.org/10.1080/0022250X.1999.9990219
"""
from algorithms.local_topology import LocalTopology

__author__ = ["Daniele Capocefalo", "Mauro Truglio", "Tommaso Mazza"]
__copyright__ = "Copyright 2018, The Pyntacle Project"
__credits__ = ["Ferenc Jordan"]
<<<<<<< HEAD
__version__ = "0.2.3.3"
=======
__version__ = "0.0.5"
>>>>>>> 00f9efd0
__maintainer__ = "Daniele Capocefalo"
__email__ = "d.capocefalo@css-mendel.it"
__status__ = "Development"
__date__ = "15/10/2018"
__license__ = u"""
  Copyright (C) 2016-2018  Tommaso Mazza <t.mazza@css-mendel.it>
  Viale Regina Margherita 261, 00198 Rome, Italy

  This program is free software; you can use and redistribute it under
  the terms of the BY-NC-ND license as published by
  Creative Commons; either version 4 of the License, or
  (at your option) any later version.

  This program is distributed in the hope that it will be useful,
  but WITHOUT ANY WARRANTY; without even the implied warranty of
  MERCHANTABILITY or FITNESS FOR A PARTICULAR PURPOSE.  See the
  License for more details.

  You should have received a copy of the license along with this
  work. If not, see http://creativecommons.org/licenses/by-nc-nd/4.0/.
  """

import random
from functools import partial
from tools.misc.graph_routines import *
from tools.enums import KpposEnum, KpnegEnum, CmodeEnum, GroupCentralityEnum, GroupDistanceEnum
from tools.graph_utils import GraphUtils as gu
from algorithms.keyplayer import KeyPlayer as kp
from algorithms.shortest_path import ShortestPath as sp
from exceptions.wrong_argument_error import WrongArgumentError
from tools.misc.kpsearch_utils import greedy_search_initializer


class GreedyOptimization:
    """
    Greedy optimization algorithms for optimal kp-set calculation using Key-Players metrics designed by Borgatti and as
    described in Borgatti, S.P. Comput Math Organiz Theor (2006) 12: 21.
    https://doi.org/10.1007/s10588-006-7084-x or degree, closeness or betweenness group-centrality metrics, as described
    in https://doi.org/10.1080/0022250X.1999.9990219
    """

    @staticmethod
    def __update_iteration(graph, temp_kpp_set: list, type_func):
        if type_func.func == kp.F or type_func.func == kp.dF:
            temp_graph = graph.copy()
            temp_graph.delete_vertices(temp_kpp_set)
            return type_func(graph=temp_graph)
        else:
            temp_S_names = graph.vs(temp_kpp_set)["name"]
            return type_func(graph=graph, nodes=temp_S_names)

    @staticmethod
    def __optimization_loop(graph, S: list, type_func):
        node_indices = graph.vs.indices
        notS = set(node_indices).difference(set(S))

        optimization_score = GreedyOptimization.__update_iteration(graph, S, type_func)
        kppset_score_pairs_history = {tuple(S): optimization_score}
        optimal_set_found = False

        while not optimal_set_found:
            kppset_score_pairs = {}

            for si in S:
                temp_kpp_set = S.copy()
                temp_kpp_set.remove(si)

                for notsi in notS:
                    temp_kpp_set.append(notsi)
                    temp_kpp_set.sort()
                    temp_kpp_set_tuple = tuple(temp_kpp_set)

                    if temp_kpp_set_tuple in kppset_score_pairs_history:
                        kppset_score_pairs[temp_kpp_set_tuple] = kppset_score_pairs_history[temp_kpp_set_tuple]

                    else:
                        temp_kpp_func_value = GreedyOptimization.__update_iteration(graph, temp_kpp_set, type_func)

                        kppset_score_pairs[temp_kpp_set_tuple] = temp_kpp_func_value
                        kppset_score_pairs_history[temp_kpp_set_tuple] = temp_kpp_func_value

                    temp_kpp_set.remove(notsi)

            maxKpp = max(kppset_score_pairs, key=kppset_score_pairs.get)
            max_fragmentation = kppset_score_pairs[maxKpp]

            if max_fragmentation > optimization_score:
                S = list(maxKpp)
                notS = set(node_indices).difference(set(S))
                optimization_score = max_fragmentation
            else:
                optimal_set_found = True

        return S, optimization_score

    @staticmethod
    @check_graph_consistency
    @greedy_search_initializer
<<<<<<< HEAD
    def fragmentation(graph, kp_size, kp_type: KpnegEnum, seed=None, max_distance=None, implementation=CmodeEnum.igraph) -> (list, float):
=======
    def fragmentation(graph, kp_size: int, kp_type: KpnegEnum, seed=None, max_distance: int=None,
                      implementation=CmodeEnum.igraph) -> (list, float):
>>>>>>> 00f9efd0
        """
        It searches for the best kp-set of a predefined size, removes it and measures the residual
        fragmentation score for a specified KP-Neg metric.
        The best kp-set will be that which maximizes the fragmentation when the nodes are removed from the graph.
        Available KP-Neg choices:
        * KpnegEnum.F: min = 0 (the network is complete); max = 1 (all nodes are isolates)
        * KpnegEnum.dF: min = 0 (the network is complete); max = 1 (all nodes are isolates)

        Args:
            graph (igraph.Graph): The graph must have specific properties. Please see the
        "Minimum requirements" specifications in the pyntacle's manual.

            kp_size (int): the size of the kp-set
            kp_type (KpnegEnum): a *KpnegEnum* enumerators. *F*, and *dF* options are available.
            seed (int): a seed to allow repeatability. Default is None
            max_distance (int): an integer specifying the maximum distance after that two nodes will be considered
            disconnected. Useful when searching for short-range interactions.
            implementation (CmodeEnum): an enumerator ranging from:
            * **`cmode.igraph`**: shortest paths computed by iGraph
            * **`cmode.cpu`**: Dijkstra algorithm implemented for multicore CPU
            * **`cmode.gpu`**: Dijkstra algorithm implemented for GPU-enabled graphics cards
            **CAUTION**: this will not work if the GPU is not present or CUDA compatible.

        Returns:
            KP-set (list), KP-value (float)
                * kp-set (list): a list containing the node names of the optimal set found
                * kp-value (float): a float number representing the kp score of the graph when the set is removed
        """

        num_edges = graph.ecount()
<<<<<<< HEAD
        num_nodes = graph.vcount()
        #max_edges = (num_nodes * (num_edges - 1))/2 #the maximum number of edges in a complete graph is n*n-1/2

        if kp_type == KpnegEnum.F or kp_type == KpnegEnum.dF:
            if num_edges == 0:  # TODO: this never happens when the 'check_graph_consistency' module is active
                sys.stdout.write(
                    "Graph consists of isolates. It already achieved its maximum {} value (1.0).\n"
                    "Returning a list with [\'None\'] and 1.0 .\n".format(kp_type.name))
                return [None], 1.0
            #TODO: opposite case: the graph is complete, hence removing any set of nodes should give the maximum fragmentation value. Is this correct

=======
        max_edges = num_nodes * (num_edges - 1)

        # TODO: reminder che l'implementazione è automatica
        if kp_type == KpnegEnum.F or kp_type == KpnegEnum.dF:
            if num_edges == 0:  # TODO: check if this case if possible, given the decorator "check_graph_consistency"
                return [], 1.0
            elif num_edges == max_edges:
                return [], 0.0
>>>>>>> 00f9efd0
            else:
                node_indices = graph.vs.indices
                random.shuffle(node_indices)

                S = node_indices[0:kp_size]
                S.sort()

<<<<<<< HEAD
                temp_graph = graph.copy()
                temp_graph.delete_vertices(S)
                if kp_type == KpnegEnum.F:
                    type_func = partial(kp.F, graph=graph)
                elif kp_type == KpnegEnum.dF:
                    type_func = partial(kp.dF, graph=graph, max_distance=max_distance, implementation=implementation)
                else:
                    raise KeyError("'kp_type' not valid. It must be one of the following: {}".format(list(KpnegEnum)))

                fragmentation_score = type_func(graph=graph)
                kppset_score_pairs_history = {tuple(S): fragmentation_score}
                optimal_set_found = False

                while not optimal_set_found:
                    kppset_score_pairs = {}

                    for si in S:
                        temp_kpp_set = S.copy()
                        temp_kpp_set.remove(si)

                        for notsi in notS:
                            temp_kpp_set.append(notsi)
                            temp_kpp_set.sort()
                            temp_kpp_set_tuple = tuple(temp_kpp_set)

                            if temp_kpp_set_tuple in kppset_score_pairs_history:
                                kppset_score_pairs[temp_kpp_set_tuple] = kppset_score_pairs_history[temp_kpp_set_tuple]

                            else:
                                temp_graph = graph.copy()
                                temp_graph.delete_vertices(temp_kpp_set)
                                temp_kpp_func_value = type_func(graph=temp_graph)
                                kppset_score_pairs[temp_kpp_set_tuple] = temp_kpp_func_value
                                kppset_score_pairs_history[temp_kpp_set_tuple] = temp_kpp_func_value

                            temp_kpp_set.remove(notsi)

                    maxKpp = max(kppset_score_pairs, key=kppset_score_pairs.get)
                    max_fragmentation = kppset_score_pairs[maxKpp]

                    if max_fragmentation > fragmentation_score:
                        S = list(maxKpp)
                        notS = set(node_indices).difference(set(S))
                        fragmentation_score = max_fragmentation
                    else:
                        optimal_set_found = True

                final = graph.vs(S)["name"]
                sys.stdout.write("An optimal kp-set for metric {} of size {} is:\n{}\nwith score {}\n".format(kp_type.name,kp_size, "\t" + ", ".join(final),
                                                                                 fragmentation_score))
=======
                if kp_type == KpnegEnum.F:
                    type_func = partial(kp.F)
                else:
                    type_func = partial(kp.dF, max_distance=max_distance, implementation=implementation)

                final, fragmentation_score = GreedyOptimization.__optimization_loop(graph, S, type_func)

                final = graph.vs(S)["name"]
                sys.stdout.write(
                    "Optimal group: {}\n Group size = {}\n Metric = {}\n Score = {}\n".format(
                        "{" + str(final).replace("'", "")[1:-1] + "}",
                        kp_size,
                        kp_type.name.replace("_", " "),
                        fragmentation_score))

>>>>>>> 00f9efd0
                return final, round(fragmentation_score, 5)
        else:
            raise KeyError(
                "The parameter 'kp_type' is not valid. It must be one of the following: {}".format(list(KpnegEnum)))

    @staticmethod
    @check_graph_consistency
<<<<<<< HEAD
    @greedy_search_initializer
    def reachability(graph, kp_size, kp_type: KpposEnum, seed=None, max_distance=None, m=None, implementation=CmodeEnum.igraph) -> (list, float):
=======
    @greedy_search_initializer  # todo solve the m problem in this decorator
    def reachability(graph, kp_size: int, kp_type: KpposEnum, seed=None, max_distance: int=None, m=None,
                     implementation=CmodeEnum.igraph) -> (list, float):
>>>>>>> 00f9efd0
        """
        It searches for the best kpp-set of a predefined size that exhibit maximal reachability for a specified
        KP-Pos metric. Available KP-Pos choices:
        * m-reach: min = 0 (unreachable); max = size(graph) - kp_size (total reachability)
        * dR: min = 0 (unreachable); max = 1 (full reachability)

        Args:
            graph (igraph.Graph): The graph must have specific properties. Please see the
        "Minimum requirements" specifications in the pyntacle's manual.

            kp_size (int): the size of the kp-set
            kp_type (KpposEnum): a *KpposEnum* enumerators. *mreach*, and *dR* options are available.
            seed (int): a seed to allow repeatability. Default is None
            max_distance (int): an integer specifying the maximum distance after that two nodes will be considered
            disconnected. Useful when searching for short-range interactions.
            m (int): maximum path length between the kpp-set and the other nodes of the graph
            implementation (CmodeEnum): an enumerator ranging from:
            * **`cmode.igraph`**: shortest paths computed by iGraph
            * **`cmode.cpu`**: Dijkstra algorithm implemented for multicore CPU
            * **`cmode.gpu`**: Dijkstra algorithm implemented for GPU-enabled graphics cards
            **CAUTION**: this will not work if the GPU is not present or CUDA compatible.
        Returns:
            KP-set (list), KP-value (float)
                * kp-set (list): a list containing the node names of the optimal set found
                * kp-value (float): a float number representing the kp score of the graph
        """

<<<<<<< HEAD
        node_indices = graph.vs.indices
        random.shuffle(node_indices)
        S = node_indices[0:kp_size]
        S_names = graph.vs(S)["name"]
        S.sort()
        notS = set(node_indices).difference(set(S))

        utils = gu(graph=graph)

        if kp_type == KpposEnum.mreach and m is None:
            raise WrongArgumentError("'m' is required for the mreach algorithm")

        elif kp_type == KpposEnum.mreach:


            if not isinstance(m, int) or m <= 0:
                raise TypeError({"'m' must be a positive integer value"})
            else:
                if implementation != CmodeEnum.igraph:

                    sps = sp.get_shortestpaths(graph=graph, cmode=implementation, nodes=None)

                    type_func = partial(kp.mreach, graph=graph, nodes=S_names, m=m, max_distance=max_distance,
                                        implementation=implementation, sp_matrix=sps)
                else:
                    type_func = partial(kp.mreach, graph=graph, nodes=S_names, m=m, max_distance=max_distance,
                                        implementation=implementation)

        elif kp_type == KpposEnum.dR:
            if implementation != CmodeEnum.igraph:
                sps = sp.get_shortestpaths(graph=graph, cmode=implementation, nodes=None)
                type_func = partial(kp.dR, graph=graph, nodes=S_names, max_distance=max_distance,
                                    implementation=implementation, sp_matrix=sps)
            else:
                type_func = partial(kp.dR, graph=graph, nodes=S_names, max_distance=max_distance,
                                    implementation=implementation)
        else:
            raise KeyError("'kp_type' not valid. It must be one of the following: {}".format(list(KpposEnum)))


        reachability_score = type_func(graph=graph)

        kppset_score_pairs_history = {tuple(S): reachability_score}


        optimal_set_found = False
        while not optimal_set_found:
            kppset_score_pairs = {}

            for si in S:
                temp_kpp_set = S.copy()
                temp_kpp_set.remove(si)

                for notsi in notS:
                    temp_kpp_set.append(notsi)
                    temp_kpp_set.sort()
                    temp_kpp_set_tuple = tuple(temp_kpp_set)
=======
        num_nodes = graph.vcount()
        num_edges = graph.ecount()
        max_edges = num_nodes * (num_edges - 1)

        if kp_type == KpposEnum.mreach or kp_type == KpposEnum.dR:
            if kp_type == KpposEnum.mreach and m is None:
                raise WrongArgumentError("The parameter 'm' is required for m-reach algorithm")
            elif kp_type == KpposEnum.mreach and (not isinstance(m, int) or m <= 0):
                raise TypeError({"The parameter 'm' must be a positive integer value"})
            else:
                if num_edges == 0:  # TODO: check if this case if possible given the decorator "check_graph_consistency"
                    return [], 0.0
                elif num_edges == max_edges:
                    return [], num_nodes
                else:
                    node_indices = graph.vs.indices
                    random.shuffle(node_indices)

                    S = node_indices[0:kp_size]
                    S.sort()
                    S_names = graph.vs(S)["name"]

                    if kp_type == KpposEnum.mreach:
                        if implementation != CmodeEnum.igraph:
                            sps = sp.get_shortestpaths(graph=graph, cmode=implementation, nodes=None)
                            type_func = partial(kp.mreach, nodes=S_names, m=m, max_distance=max_distance,
                                                implementation=implementation, sp_matrix=sps)
                        else:
                            type_func = partial(kp.mreach, nodes=S_names, m=m, max_distance=max_distance,
                                                implementation=implementation)
                    else:
                        if implementation != CmodeEnum.igraph:
                            sps = sp.get_shortestpaths(graph=graph, cmode=implementation, nodes=None)
                            type_func = partial(kp.dR, nodes=S_names, max_distance=max_distance,
                                                implementation=implementation, sp_matrix=sps)
                        else:
                            type_func = partial(kp.dR, nodes=S_names, max_distance=max_distance,
                                                implementation=implementation)

                    final, reachability_score = GreedyOptimization.__optimization_loop(graph, S, type_func)

                    final = graph.vs(S)["name"]
                    sys.stdout.write(
                        "Optimal group: {}\n Group size = {}\n Metric = {}\n Score = {}\n".format(
                            "{" + str(final).replace("'", "")[1:-1] + "}",
                            kp_size,
                            kp_type.name.replace("_", " "),
                            reachability_score))

                    return final, round(reachability_score, 5)
        else:
            raise KeyError(
                "The parameter 'kp_type' is not valid. It must be one of the following: {}".format(list(KpposEnum)))
>>>>>>> 00f9efd0

    @staticmethod
    @check_graph_consistency
    # @greedy_search_initializer  # TODO: adapt this decorator to the new functions
    def group_centrality(graph, group_size: int, gc_enum: GroupCentralityEnum, distance_type: GroupDistanceEnum = GroupDistanceEnum.minimum,
                         cmode=CmodeEnum.igraph) -> (list, float):
        """
        It searches and finds the sets of nodes of a predefined size that exhibit the maximum group centrality value.
        It generates all the possible sets of nodes and calculates their group centrality value. Available centrality
        metrics are: *group degree*, *group closeness* and *group betweenness*. The best sets will be those with maximum
        centrality score.
        **group degree**: min = 0 (lowest centrality); max = 1 (highest centrality)
        **group closeness**: min = 0 (lowest centrality); max = 1 (highest centrality)
        **group betweenness**: min = 0 (lowest centrality); max = 1 (highest centrality)

        :param igraph.Graph graph: an igraph.Graph object, The graph must have specific properties. Please see the
        "Minimum requirements" specifications in the Pyntacle's manual.
        :param int group_size: the size of the group of nodes to be found
        :param GroupCentralityEnum gc_enum: The centrality algorithm to be computed. It can be any value of the
        enumerator  GroupCentralityEnum
        :param GroupDistanceEnum distance_type: The definition of distance between any non-group and group nodes.
        It can be any value of the enumerator GroupDistanceEnum
        :param CmodeEnum cmode: Computation of the shortest paths is deferred to the following implementations:
        *`cmode.auto`: the most performing computing mode is automatically chosen according to the properties of graph
        *`cmode.igraqh`: (default) use the shortest paths implementation provided by igraph
        *`cmode.cpu`: compute shortest paths using the Floyd-Warshall algorithm designed for HPC hardware (multicore
        processors). This method returns a matrix (`:type np.ndarray:`) of shortest paths. Infinite distances actually
        equal the total number of vertices plus one.
        *`cmode.gpu`: compute shortest paths using the Floyd-Warshall algorithm designed for NVIDIA-enabled GPU graphic
        cards. This method returns a matrix (`:type np.ndarray:`) of shortest paths. Infinite distances actually equal
        the total number of vertices plus one.
        :param bool parallel: whether to use multicore processors to run the algorithm iterations in parallel
        :param int ncores: Positive integer specifying the number of computing . If `None` (default) the number of
        cores will be set to the maximum number of available cores -1
        :return: a tuple containing (left) a list of all sets with maximum group centrality score; (right) the maximum
        achieved score.
        """

        if gc_enum == GroupCentralityEnum.group_degree:
            type_func = partial(LocalTopology.group_degree, graph=graph)
        elif gc_enum == GroupCentralityEnum.group_betweenness:
            np_counts = sp.get_shortestpath_count(graph, nodes=None, cmode=cmode)
            type_func = partial(LocalTopology.group_betweenness, graph=graph, cmode=cmode, np_counts=np_counts)
        elif gc_enum == GroupCentralityEnum.group_closeness:
            type_func = partial(LocalTopology.group_closeness, graph=graph, cmode=cmode, distance=distance_type)
        else:
            raise KeyError(
                "The parameter 'gc_enum' is not valid. It must be one of the following: {}".format(list(GroupCentralityEnum)))

        node_indices = graph.vs.indices
        random.shuffle(node_indices)
        S = node_indices[0:group_size]
        S.sort()

        final, group_score = GreedyOptimization.__optimization_loop(graph, S, type_func)

        final = graph.vs(S)["name"]
<<<<<<< HEAD

        if kp_type != KpposEnum.mreach:
            reachability_score = round(reachability_score, 5)

        sys.stdout.write("An optimal kp-set for metric {} of size {}  is:\n{}\nwith score {}\n".format(kp_type.name, kp_size, "\t"+", ".join(final),
                                                                                   reachability_score))
        return final, reachability_score
=======
        metrics_distance_str = gc_enum.name.replace("_", " ") \
            if gc_enum != GroupCentralityEnum.group_closeness \
            else gc_enum.name.replace("_", " ") + " - Distance function = " + distance_type.name
        sys.stdout.write(
            "Optimal group: {}\n Group size = {}\n Metric = {}\n Score = {}\n".format(
                "{" + str(final).replace("'", "")[1:-1] + "}",
                group_size,
                metrics_distance_str,
                group_score))

        return final, round(group_score, 5)
>>>>>>> 00f9efd0
<|MERGE_RESOLUTION|>--- conflicted
+++ resolved
@@ -8,11 +8,8 @@
 __author__ = ["Daniele Capocefalo", "Mauro Truglio", "Tommaso Mazza"]
 __copyright__ = "Copyright 2018, The Pyntacle Project"
 __credits__ = ["Ferenc Jordan"]
-<<<<<<< HEAD
+__version__ = "0.0.5"
 __version__ = "0.2.3.3"
-=======
-__version__ = "0.0.5"
->>>>>>> 00f9efd0
 __maintainer__ = "Daniele Capocefalo"
 __email__ = "d.capocefalo@css-mendel.it"
 __status__ = "Development"
@@ -111,12 +108,8 @@
     @staticmethod
     @check_graph_consistency
     @greedy_search_initializer
-<<<<<<< HEAD
-    def fragmentation(graph, kp_size, kp_type: KpnegEnum, seed=None, max_distance=None, implementation=CmodeEnum.igraph) -> (list, float):
-=======
     def fragmentation(graph, kp_size: int, kp_type: KpnegEnum, seed=None, max_distance: int=None,
                       implementation=CmodeEnum.igraph) -> (list, float):
->>>>>>> 00f9efd0
         """
         It searches for the best kp-set of a predefined size, removes it and measures the residual
         fragmentation score for a specified KP-Neg metric.
@@ -146,20 +139,8 @@
                 * kp-value (float): a float number representing the kp score of the graph when the set is removed
         """
 
+        num_nodes = graph.vcount()
         num_edges = graph.ecount()
-<<<<<<< HEAD
-        num_nodes = graph.vcount()
-        #max_edges = (num_nodes * (num_edges - 1))/2 #the maximum number of edges in a complete graph is n*n-1/2
-
-        if kp_type == KpnegEnum.F or kp_type == KpnegEnum.dF:
-            if num_edges == 0:  # TODO: this never happens when the 'check_graph_consistency' module is active
-                sys.stdout.write(
-                    "Graph consists of isolates. It already achieved its maximum {} value (1.0).\n"
-                    "Returning a list with [\'None\'] and 1.0 .\n".format(kp_type.name))
-                return [None], 1.0
-            #TODO: opposite case: the graph is complete, hence removing any set of nodes should give the maximum fragmentation value. Is this correct
-
-=======
         max_edges = num_nodes * (num_edges - 1)
 
         # TODO: reminder che l'implementazione è automatica
@@ -168,23 +149,12 @@
                 return [], 1.0
             elif num_edges == max_edges:
                 return [], 0.0
->>>>>>> 00f9efd0
             else:
                 node_indices = graph.vs.indices
                 random.shuffle(node_indices)
 
                 S = node_indices[0:kp_size]
                 S.sort()
-
-<<<<<<< HEAD
-                temp_graph = graph.copy()
-                temp_graph.delete_vertices(S)
-                if kp_type == KpnegEnum.F:
-                    type_func = partial(kp.F, graph=graph)
-                elif kp_type == KpnegEnum.dF:
-                    type_func = partial(kp.dF, graph=graph, max_distance=max_distance, implementation=implementation)
-                else:
-                    raise KeyError("'kp_type' not valid. It must be one of the following: {}".format(list(KpnegEnum)))
 
                 fragmentation_score = type_func(graph=graph)
                 kppset_score_pairs_history = {tuple(S): fragmentation_score}
@@ -217,23 +187,14 @@
                     maxKpp = max(kppset_score_pairs, key=kppset_score_pairs.get)
                     max_fragmentation = kppset_score_pairs[maxKpp]
 
+                    #todo Tommaso: how do we handle the case in which there is no optimal fragmentation score that
+                    # maximizes the initial fragmentation score?
                     if max_fragmentation > fragmentation_score:
                         S = list(maxKpp)
                         notS = set(node_indices).difference(set(S))
                         fragmentation_score = max_fragmentation
                     else:
                         optimal_set_found = True
-
-                final = graph.vs(S)["name"]
-                sys.stdout.write("An optimal kp-set for metric {} of size {} is:\n{}\nwith score {}\n".format(kp_type.name,kp_size, "\t" + ", ".join(final),
-                                                                                 fragmentation_score))
-=======
-                if kp_type == KpnegEnum.F:
-                    type_func = partial(kp.F)
-                else:
-                    type_func = partial(kp.dF, max_distance=max_distance, implementation=implementation)
-
-                final, fragmentation_score = GreedyOptimization.__optimization_loop(graph, S, type_func)
 
                 final = graph.vs(S)["name"]
                 sys.stdout.write(
@@ -243,7 +204,6 @@
                         kp_type.name.replace("_", " "),
                         fragmentation_score))
 
->>>>>>> 00f9efd0
                 return final, round(fragmentation_score, 5)
         else:
             raise KeyError(
@@ -251,14 +211,9 @@
 
     @staticmethod
     @check_graph_consistency
-<<<<<<< HEAD
-    @greedy_search_initializer
-    def reachability(graph, kp_size, kp_type: KpposEnum, seed=None, max_distance=None, m=None, implementation=CmodeEnum.igraph) -> (list, float):
-=======
     @greedy_search_initializer  # todo solve the m problem in this decorator
     def reachability(graph, kp_size: int, kp_type: KpposEnum, seed=None, max_distance: int=None, m=None,
                      implementation=CmodeEnum.igraph) -> (list, float):
->>>>>>> 00f9efd0
         """
         It searches for the best kpp-set of a predefined size that exhibit maximal reachability for a specified
         KP-Pos metric. Available KP-Pos choices:
@@ -286,65 +241,6 @@
                 * kp-value (float): a float number representing the kp score of the graph
         """
 
-<<<<<<< HEAD
-        node_indices = graph.vs.indices
-        random.shuffle(node_indices)
-        S = node_indices[0:kp_size]
-        S_names = graph.vs(S)["name"]
-        S.sort()
-        notS = set(node_indices).difference(set(S))
-
-        utils = gu(graph=graph)
-
-        if kp_type == KpposEnum.mreach and m is None:
-            raise WrongArgumentError("'m' is required for the mreach algorithm")
-
-        elif kp_type == KpposEnum.mreach:
-
-
-            if not isinstance(m, int) or m <= 0:
-                raise TypeError({"'m' must be a positive integer value"})
-            else:
-                if implementation != CmodeEnum.igraph:
-
-                    sps = sp.get_shortestpaths(graph=graph, cmode=implementation, nodes=None)
-
-                    type_func = partial(kp.mreach, graph=graph, nodes=S_names, m=m, max_distance=max_distance,
-                                        implementation=implementation, sp_matrix=sps)
-                else:
-                    type_func = partial(kp.mreach, graph=graph, nodes=S_names, m=m, max_distance=max_distance,
-                                        implementation=implementation)
-
-        elif kp_type == KpposEnum.dR:
-            if implementation != CmodeEnum.igraph:
-                sps = sp.get_shortestpaths(graph=graph, cmode=implementation, nodes=None)
-                type_func = partial(kp.dR, graph=graph, nodes=S_names, max_distance=max_distance,
-                                    implementation=implementation, sp_matrix=sps)
-            else:
-                type_func = partial(kp.dR, graph=graph, nodes=S_names, max_distance=max_distance,
-                                    implementation=implementation)
-        else:
-            raise KeyError("'kp_type' not valid. It must be one of the following: {}".format(list(KpposEnum)))
-
-
-        reachability_score = type_func(graph=graph)
-
-        kppset_score_pairs_history = {tuple(S): reachability_score}
-
-
-        optimal_set_found = False
-        while not optimal_set_found:
-            kppset_score_pairs = {}
-
-            for si in S:
-                temp_kpp_set = S.copy()
-                temp_kpp_set.remove(si)
-
-                for notsi in notS:
-                    temp_kpp_set.append(notsi)
-                    temp_kpp_set.sort()
-                    temp_kpp_set_tuple = tuple(temp_kpp_set)
-=======
         num_nodes = graph.vcount()
         num_edges = graph.ecount()
         max_edges = num_nodes * (num_edges - 1)
@@ -398,7 +294,6 @@
         else:
             raise KeyError(
                 "The parameter 'kp_type' is not valid. It must be one of the following: {}".format(list(KpposEnum)))
->>>>>>> 00f9efd0
 
     @staticmethod
     @check_graph_consistency
@@ -456,15 +351,6 @@
         final, group_score = GreedyOptimization.__optimization_loop(graph, S, type_func)
 
         final = graph.vs(S)["name"]
-<<<<<<< HEAD
-
-        if kp_type != KpposEnum.mreach:
-            reachability_score = round(reachability_score, 5)
-
-        sys.stdout.write("An optimal kp-set for metric {} of size {}  is:\n{}\nwith score {}\n".format(kp_type.name, kp_size, "\t"+", ".join(final),
-                                                                                   reachability_score))
-        return final, reachability_score
-=======
         metrics_distance_str = gc_enum.name.replace("_", " ") \
             if gc_enum != GroupCentralityEnum.group_closeness \
             else gc_enum.name.replace("_", " ") + " - Distance function = " + distance_type.name
@@ -475,5 +361,4 @@
                 metrics_distance_str,
                 group_score))
 
-        return final, round(group_score, 5)
->>>>>>> 00f9efd0
+        return final, round(group_score, 5)