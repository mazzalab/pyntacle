--- conflicted
+++ resolved
@@ -5,11 +5,7 @@
 __author__ = ["Daniele Capocefalo", "Mauro Truglio", "Tommaso Mazza"]
 __copyright__ = "Copyright 2018, The Pyntacle Project"
 __credits__ = ["Ferenc Jordan"]
-<<<<<<< HEAD
 __version__ = "0.2.3.3"
-=======
-__version__ = "0.1.0"
->>>>>>> 00f9efd0
 __maintainer__ = "Tommaso Mazza"
 __email__ = "bioinformatics@css-mendel.it"
 __status__ = ["Release", "Stable"]
@@ -45,9 +41,8 @@
 from tools.graph_utils import GraphUtils as gUtil
 from tools.misc.graph_routines import check_graph_consistency, vertex_doctor
 from exceptions.wrong_argument_error import WrongArgumentError
-
-#TODO: uncomment this for when the multiprocess-numba is solved
-#config.THREADING_LAYER = 'forksafe'
+from algorithms.global_topology import GlobalTopology
+
 
 
 class ShortestPath:
