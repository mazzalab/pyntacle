"""
Brute-force search optimization algorithms for the best set of nodes, according to a number of metrics.
This algorithm generates all possible combinations of nodes, with a specified size, and applies the Borgatti's
fragmentation or reachability algorithms, as described in
https://doi.org/10.1007/s10588-006-7084-x, or it computes degree, closeness or betweenness group-centrality, as
described in https://doi.org/10.1080/0022250X.1999.9990219. Finally, it selects the sets with the best score.
"""

__author__ = ["Daniele Capocefalo", "Mauro Truglio", "Tommaso Mazza"]
__copyright__ = "Copyright 2018, The Pyntacle Project"
__credits__ = ["Ferenc Jordan"]
<<<<<<< HEAD
__version__ = "0.2.3.3"
__maintainer__ = "Daniele Capocefalo"
__email__ = "d.capocefalo@css-mendel.it"
__status__ = "Development"
__date__ = "27/04/2018"
=======
__version__ = "0.0.4"
__maintainer__ = "Daniele Capocefalo"
__email__ = "d.capocefalo@css-mendel.it"
__status__ = "Development"
__date__ = "01/10/2018"
>>>>>>> 00f9efd0
__license__ = u"""
  Copyright (C) 2016-2018  Tommaso Mazza <t.mazza@css-mendel.it>
  Viale Regina Margherita 261, 00198 Rome, Italy

  This program is free software; you can use and redistribute it under
  the terms of the BY-NC-ND license as published by
  Creative Commons; either version 4 of the License, or
  (at your option) any later version.

  This program is distributed in the hope that it will be useful,
  but WITHOUT ANY WARRANTY; without even the implied warranty of
  MERCHANTABILITY or FITNESS FOR A PARTICULAR PURPOSE.  See the
  License for more details.

  You should have received a copy of the license along with this
  work. If not, see http://creativecommons.org/licenses/by-nc-nd/4.0/.
  """

from config import *
import itertools
import numpy as np
from functools import partial
from algorithms.keyplayer import KeyPlayer
from algorithms.local_topology import LocalTopology
from algorithms.shortest_path import ShortestPath as sp
from exceptions.wrong_argument_error import WrongArgumentError
from tools.enums import KpposEnum, KpnegEnum, CmodeEnum, GroupCentralityEnum, GroupDistanceEnum
from tools.misc.kpsearch_utils import bruteforce_search_initializer
from tools.misc.graph_routines import check_graph_consistency
from igraph import Graph
import multiprocessing as mp


<<<<<<< HEAD
def __crunch_reachability_combinations(allS, graph: Graph, kp_type: KpposEnum, m: int,
                                       max_distance: int, implementation: CmodeEnum) -> dict:
    """

    :param allS:
    :param graph:
    :param kp_type:
    :param m:
    :param max_distance:
    :param implementation:
    :return:
    """
    # print("{}: {}".format(os.getpid(), len(allS)))
=======
def crunch_fragmentation_combinations(graph: Graph, kpp_type: KpnegEnum,
                                      max_distance: int, implementation: CmodeEnum, node_names: list) -> dict:
    kppset_score_pairs_partial = {}
    temp_graph = graph.copy()
    temp_graph.delete_vertices(node_names)

    if kpp_type == KpnegEnum.F:
        kppset_score_pairs_partial[node_names] = KeyPlayer.F(temp_graph)

    elif kpp_type == KpnegEnum.dF:
        kppset_score_pairs_partial[node_names] = KeyPlayer.dF(graph=temp_graph, max_distance=max_distance,
                                                              implementation=implementation)
    else:
        raise WrongArgumentError("{} function not yet implemented.".format(kpp_type.name))

    return kppset_score_pairs_partial


def crunch_reachability_combinations(graph: Graph, kpp_type: KpposEnum, m: int,
                                     max_distance: int, implementation: CmodeEnum, node_names: list) -> dict:
>>>>>>> 00f9efd0
    kppset_score_pairs = {}
    if kp_type == KpposEnum.mreach:
        if implementation != CmodeEnum.igraph:
            sp_matrix = sp.get_shortestpaths(graph=graph, cmode=implementation, nodes=None)
            reachability_score = KeyPlayer.mreach(graph=graph, nodes=node_names, m=m, max_distance=max_distance,
                                                  implementation=implementation, sp_matrix=sp_matrix)
        else:
            reachability_score = KeyPlayer.mreach(graph=graph, nodes=node_names, m=m, max_distance=max_distance,
                                                  implementation=implementation)
    elif kp_type == KpposEnum.dR:
        if implementation != CmodeEnum.igraph:
            sp_matrix = sp.get_shortestpaths(graph=graph, cmode=implementation, nodes=None)
            reachability_score = KeyPlayer.dR(graph=graph, nodes=node_names, max_distance=max_distance,
                                              implementation=implementation, sp_matrix=sp_matrix)
        else:
            reachability_score = KeyPlayer.dR(graph=graph, nodes=node_names, max_distance=max_distance,
                                              implementation=implementation)
    else:
        raise WrongArgumentError("{} function not yet implemented.".format(kpp_type.name))

<<<<<<< HEAD
    else:  # TODO: change to raise and exception
        sys.stdout.write("{} not yet implemented".format(kp_type.name))
        sys.exit(0)
    kppset_score_pairs[allS] = reachability_score
    return kppset_score_pairs


def __crunch_fragmentation_combinations(allS, graph: Graph, kp_type: KpnegEnum,
                                        implementation: CmodeEnum, max_distance) -> dict:
    kppset_score_pairs_partial = {}
    # print("{}: {}".format(os.getpid(), len(allS)))

    temp_graph = graph.copy()
    temp_graph.delete_vertices(allS)

    if kp_type == KpnegEnum.F:
        kppset_score_pairs_partial[allS] = KeyPlayer.F(temp_graph)

    elif kp_type == KpnegEnum.dF:
        kppset_score_pairs_partial[allS] = KeyPlayer.dF(graph=temp_graph, max_distance=max_distance,
                                                        implementation=implementation)

    else:  # here all the other KPNEG functions we want to insert
        sys.stdout.write("{} Not yet implemented".format(kp_type.name))
        sys.exit(0)
=======
    kppset_score_pairs[node_names] = reachability_score
    return kppset_score_pairs


def crunch_groupcentrality_combinations(graph: Graph, gc_enum: GroupCentralityEnum,
                                        distance_type: GroupDistanceEnum,
                                        cmode: CmodeEnum, np_counts: np.ndarray, node_names: list) -> dict:
    score_pairs_partial = {}

    if gc_enum == GroupCentralityEnum.group_degree:
        score = LocalTopology.group_degree(graph, nodes=node_names)
    elif gc_enum == GroupCentralityEnum.group_closeness:
        score = LocalTopology.group_closeness(graph, node_names, distance=distance_type, cmode=cmode)
    elif gc_enum == GroupCentralityEnum.group_betweenness:
        if np_counts.size == 0:
            np_counts = sp.get_shortestpath_count(graph, nodes=None, cmode=cmode)
        score = LocalTopology.group_betweenness(graph, node_names, cmode=cmode, np_counts=np_counts)
    else:
        raise WrongArgumentError("{} function not yet implemented.".format(gc_enum.name))
>>>>>>> 00f9efd0

    score_pairs_partial[tuple(node_names)] = score
    return score_pairs_partial


class BruteforceSearch:
    """
    Brute-force search for the best set of nodes using either parallel or single core implementations.
    It returns all the best sets for a given centrality metrics.
    """

    @staticmethod
    @check_graph_consistency
    @bruteforce_search_initializer
<<<<<<< HEAD
    def fragmentation(graph, kp_size, kp_type: KpnegEnum, max_distance=None, implementation=CmodeEnum.igraph,
                      ncores=n_cpus) -> (list, float):
=======
    def fragmentation(graph: Graph, kp_size: int, kpp_type: KpnegEnum, max_distance: int = None,
                      implementation: CmodeEnum = CmodeEnum.igraph, parallel: bool = False, ncores: int = None) -> (
            list, float):
>>>>>>> 00f9efd0
        """
        It searches and finds the kp-set of a predefined size that maximally disrupts the graph.
        It generates all the possible kp-sets and calculates the fragmentation score of the residual graph, after
        having extracted the nodes belonging to the kp-set. The best kp-set will be the one that maximizes the 
        fragmentation of the graph.
        :param igraph.Graph graph: an igraph.Graph object, The graph must have specific properties. Please see the
<<<<<<< HEAD
        "Minimum requirements" specifications in the Pyntacle  manual.
        :param int kp_size: the size of the KP-set to be found
        :param KpnegEnum kp_type: any option of the *KpnegEnum* enumerator
        :param int max_distance: The maximum shortest path length over which two nodes are considered unreachable
=======
        "Minimum requirements" specifications in the Pyntacle's manual.
        :param int kp_size: the size of the kp-set to be found
        :param KpnegEnum kpp_type: the fragmentation algorithm to be applied
        :param int max_distance: the maximum shortest path length over which two nodes are considered unreachable
>>>>>>> 00f9efd0
        :param CmodeEnum.igraph implementation: Computation of the shortest paths is deferred
        to the following implementations:
        *`implementation.auto`: the most performing computing mode is automatically chosen according to the properties of graph
        *`implementation.igraqh`: (default) use the shortest paths implementation provided by igraph
        *`implementation.cpu`: compute shortest paths using the Floyd-Warshall algorithm designed for HPC hardware (multicore
        processors). This method returns a matrix (`:type np.ndarray:`) of shortest paths. Infinite distances actually
        equal the total number of vertices plus one.
        *`implementation.gpu`: compute shortest paths using the Floyd-Warshall algorithm designed for NVIDIA-enabled GPU graphic
        cards. This method returns a matrix (`:type np.ndarray:`) of shortest paths. Infinite distances actually equal
        the total number of vertices plus one.
        :param bool parallel: whether to use multicore processors to run the algorithm iterations in parallel
        :param int ncores: Positive integer specifying the number of computing . If `None` (default) the number of
        cores will be set to the maximum number of available cores -1
        :return: a tuple containing (left) a list of all kp-sets with maximum group centrality score; (right) the maximum
        achieved score.
        """
<<<<<<< HEAD
        if kp_type == KpnegEnum.F or kp_type == KpnegEnum.dF:
            if graph.ecount() == 0:
                sys.stdout.write(
                    "Graph is consisted of isolates, so there is no optimal KP-set that can fragment the network. "
                    "Returning a list with \'None\' and the maximum {} value (1.0).\n".format(kp_type.name))
                return [None], 1.0

        # define an initial fragmentation status of the graph
        if kp_type == KpnegEnum.F:
            init_fragmentation_score = KeyPlayer.F(graph=graph)
        elif kp_type == KpnegEnum.dF:
            init_fragmentation_score = KeyPlayer.dF(graph=graph,implementation=implementation,max_distance=max_distance)
        else:
            init_fragmentation_score = None
=======

        kpset_score_pairs = {}
        """: type: dic{(), float}"""
        node_names = graph.vs["name"]
        allS = itertools.combinations(node_names, kp_size)
>>>>>>> 00f9efd0

        parallel = False
        if ncores > 1:
            parallel = True
            # sys.stdout.write("Brute-Force Fragmentation will be performed in parallel using {} cores\n".format(ncores))

            
        if parallel:
<<<<<<< HEAD
            final_set = BruteforceSearch.__bruteforce_fragmentation_parallel(graph=graph, kp_size=kp_size,
                                                                             kp_type=kp_type, ncores=ncores,
                                                                             max_distance=max_distance,
                                                                             implementation=implementation)
        else:
            final_set = BruteforceSearch.__bruteforce_fragmentation_single(graph=graph, kp_size=kp_size,
                                                                           kp_type=kp_type,
                                                                           max_distance=max_distance,
                                                                           implementation=implementation)

        maxKpp = max(final_set.values())
        if init_fragmentation_score is not None:
            if maxKpp <= init_fragmentation_score:
                sys.stdout.write(
                    "There is no set of size {0} that maximize the initial fragmentation score for {1}. "
                    "Returning \'None\' and the minimum {1} value (0)\n".format(kp_size, kp_type.name))
                return [None], round(init_fragmentation_score, 5)
            else:
                S = [list(x) for x in final_set.keys() if final_set[x] == maxKpp]
        else:
            S = [list(x) for x in final_set.keys() if final_set[x] == maxKpp]

        final = [graph.vs(x)["name"] for x in S]
        maxKpp = round(maxKpp, 5)
        if len(final) > 1:
            sys.stdout.write(
                "The best kpp-sets for metric {} of size {} are:\n\t{}with score {}\n".format(kp_type.name, kp_size,",\n\t".join([",".join(x) for x in final])+"\n",
                                                                                           maxKpp))
        else:
            sys.stdout.write(
                "The best kpp-sets for metric {} of size {} is:\n\t{}with score {}\n".format(kp_type.name, kp_size,
                                                                                            ",\n\t".join([",".join(x) for x in final]) + "\n", maxKpp))

        return final, maxKpp

    @staticmethod
    def __bruteforce_fragmentation_single(graph: Graph, kp_size: int, kp_type: KpnegEnum,
                                          implementation: CmodeEnum, max_distance):

        if kp_type == KpnegEnum.F:
            type_func = partial(KeyPlayer.F, graph=graph)
        elif kp_type == KpnegEnum.dF:
            type_func = partial(KeyPlayer.dF, graph=graph, max_distance=max_distance, implementation=implementation)
        else:  # TODO: change to raise exceptions
            sys.stdout.write("{} Not yet implemented\n".format(kp_type.name))
            sys.exit(0)

        node_indices = graph.vs.indices
        allS = itertools.combinations(node_indices, kp_size)
        kppset_score_pairs = {}

        for S in allS:
            temp_graph = graph.copy()
            temp_graph.delete_vertices(S)
            kppset_score_pairs[tuple(S)] = type_func(graph=temp_graph)

        return kppset_score_pairs

    @staticmethod
    def __bruteforce_fragmentation_parallel(graph: Graph, kp_size: int, kp_type: KpnegEnum, ncores: int,
                                            implementation: CmodeEnum, max_distance=None) -> dict:

        kppset_score_pairs = {}
        """: type: dic{(), float}"""

        # Generation of all combinations of nodes (all kpp-sets) of size kp_size
        node_indices = graph.vs.indices
        allS = itertools.combinations(node_indices, kp_size)
        pool = mp.Pool(ncores)
        for partial_result in pool.imap_unordered(
                partial(__crunch_fragmentation_combinations, graph=graph, kp_type=kp_type,
                        implementation=implementation, max_distance=max_distance), allS):
            kppset_score_pairs = {**kppset_score_pairs, **partial_result}
=======
            if ncores is None:
                ncores = mp.cpu_count() - 1
            elif not isinstance(ncores, int) or ncores < 1:
                raise TypeError("'ncores' must be a positive integer value")

            sys.stdout.write(
                "Brute-force search of the best kp-set of size {} using {} cores\n".format(kp_size, ncores))

            pool = mp.Pool(ncores)
            for partial_result in pool.imap_unordered(
                    partial(crunch_fragmentation_combinations, graph, kpp_type, max_distance, implementation), allS):
                kpset_score_pairs = {**kpset_score_pairs, **partial_result}

            pool.close()
            pool.join()
        else:
            sys.stdout.write("Brute-force search of the best kp-set of size {}\n".format(kp_size))
>>>>>>> 00f9efd0

            for S in allS:
                partial_result = crunch_fragmentation_combinations(graph=graph, kpp_type=kpp_type,
                                                                   max_distance=max_distance,
                                                                   implementation=implementation, node_names=S)
                kpset_score_pairs = {**kpset_score_pairs, **partial_result}

        maxKpp = max(kpset_score_pairs.values())
        final = [list(x) for x in kpset_score_pairs.keys() if kpset_score_pairs[x] == maxKpp]
        maxKpp = round(maxKpp, 5)
        sys.stdout.write(
            "Best group{}: {}\n Group{} size = {}\n Metric = {}\n Score = {}\n".format("s" if len(final) > 1 else "",
                                                                                       "{" + str(final).replace("'",
                                                                                                                "")[
                                                                                             1:-1] + "}",
                                                                                       "s" if len(final) > 1 else "",
                                                                                       kp_size,
                                                                                       kpp_type.name.replace("_", " "),
                                                                                       maxKpp))
        return final, maxKpp

    @staticmethod
    @check_graph_consistency
    @bruteforce_search_initializer
<<<<<<< HEAD
    def reachability(graph, kp_size, kp_type: KpposEnum, max_distance=None, m=None, implementation=CmodeEnum.igraph,
                     ncores=n_cpus) -> (list, float):
        """
        It searches and finds the kpp-set of a predefined dimension that best reaches all other nodes in the graph.
        It generates all the possible kpp-sets and calculates their reachability scores.
        The best kpp-set will be the one that best reaches all other nodes of the graph.

        **m-reach**: min = 0 (unreachable); max = size(graph) - kp_size (total reachability)
        **dR**: min = 0 (unreachable); max = 1 (total reachability)

        :param igraph.Graph graph: an igraph.Graph object, The graph must have specific properties. Please see the
        "Minimum requirements" specifications in Pyntacle manual.
        :param int kp_size: the size of the KP-set to be found
        :param KpnegEnum kp_type: any option of the *KpposEnum* enumerators
        :param int max_distance: The maximum shortest path length over which two nodes are considered unreachable
=======
    def reachability(graph, kp_size, kpp_type: KpposEnum, max_distance=None, m=None, implementation=CmodeEnum.igraph,
                     parallel=False, ncores=None) -> (list, float):
        # TODO: please change 'implementation' to 'cmode'
        """
        It searches and finds the kp-set of a predefined size that best reaches all other nodes in the graph.
        It generates all the possible kp-sets and calculates their reachability scores.
        The best kp-set will be the one that best reaches all other nodes of the graph.
        **m-reach**: min = 0 (unreachable); max = size(graph) - kpp_size (total reachability)
        **dR**: min = 0 (unreachable); max = 1 (total reachability)

        :param igraph.Graph graph: an igraph.Graph object, The graph must have specific properties. Please see the
        "Minimum requirements" specifications in the Pyntacle's manual.
        :param int kp_size: the size of the kp-set to be found
        :param KpposEnum kpp_type: any option of the *KpposEnum* enumerators
        :param int max_distance: the maximum shortest path length over which two nodes are considered unreachable
        :param int m: The number of steps of the m-reach algorithm
>>>>>>> 00f9efd0
        :param CmodeEnum.igraph implementation: Computation of the shortest paths is deferred
        to the following implementations:
        *`implementation.auto`: the most performing computing mode is automatically chosen according to the properties of graph
        *`implementation.igraqh`: (default) use the shortest paths implementation provided by igraph
        *`implementation.cpu`: compute shortest paths using the Floyd-Warshall algorithm designed for HPC hardware (multicore
        processors). This method returns a matrix (`:type np.ndarray:`) of shortest paths. Infinite distances actually
        equal the total number of vertices plus one.
        *`implementation.gpu`: compute shortest paths using the Floyd-Warshall algorithm designed for NVIDIA-enabled GPU graphic
        cards. This method returns a matrix (`:type np.ndarray:`) of shortest paths. Infinite distances actually equal
        the total number of vertices plus one.
        :param bool parallel: whether to use multicore processors to run the algorithm iterations in parallel
        :param int ncores: Positive integer specifying the number of computing . If `None` (default) the number of
        cores will be set to the maximum number of available cores -1
        :return: a tuple containing (left) a list of all kp-sets with maximum group centrality score; (right) the maximum
        achieved score.
        """

<<<<<<< HEAD
        if kp_type == KpposEnum.mreach and m is None:
            raise WrongArgumentError("\"m\" must be specified for mreach")
        if kp_type == KpposEnum.mreach and isinstance(m, int) and m <= 0:
            raise TypeError({"'m' must be a positive integer"})

        parallel = False
        if ncores > 1:
            parallel = True
            # sys.stdout.write("Brute-Force Reachability will be performed in parallel using {} cores\n".format(ncores))

        if parallel:
            final_set = BruteforceSearch.__bruteforce_reachability_parallel(graph=graph, kp_size=kp_size,
                                                                            kp_type=kp_type, m=m,
                                                                            max_distance=max_distance,
                                                                            implementation=implementation,
                                                                            ncores=ncores)
            
        else:
            final_set = BruteforceSearch.__bruteforce_reachability_single(graph=graph, kp_size=kp_size,
                                                                          kp_type=kp_type, m=m,
                                                                          max_distance=max_distance,
                                                                          implementation=implementation)

        maxKpp = max(final_set.values())  # take the maximum value
        final = [x for x in final_set.keys() if final_set[x] == maxKpp]

        maxKpp = round(maxKpp, 5)

        if len(final) > 1:
            sys.stdout.write(
                "The best kpp-sets for metric {} of size {} are:\n\t{}with score {}\n".format(kp_type.name, kp_size,
                                                                                           ",\n\t".join([",".join(x) for x in final])+"\n", maxKpp))
        else:
            sys.stdout.write(
                "The best kpp-sets for metric {} of size {} is:\n\t{}with score {}\n".format(kp_type.name, kp_size,
                                                                                            ",\n\t".join([",".join(x) for x in final]) + "\n", maxKpp))

        return final, maxKpp

    @staticmethod
    def __bruteforce_reachability_single(graph: Graph, kp_size: int, kp_type: KpposEnum, m: int,
                                         max_distance: int, implementation=CmodeEnum.igraph):

        kppset_score_pairs = {}
        node_indices = graph.vs.indices
        allS = itertools.combinations(node_indices, kp_size)

        utils = gu(graph=graph)
        for S in allS:
            nodes = utils.get_node_names(list(S))

            if kp_type == KpposEnum.mreach:
                if implementation != CmodeEnum.igraph:
                    sp_matrix = sp.get_shortestpaths(graph=graph, cmode=implementation, nodes=None)
                    reachability_score = KeyPlayer.mreach(graph=graph, nodes=nodes, m=m, max_distance=max_distance,
                                                          implementation=implementation, sp_matrix=sp_matrix)
                else:
                    reachability_score = KeyPlayer.mreach(graph=graph, nodes=nodes, m=m, max_distance=max_distance,
                                                          implementation=implementation)

            elif kp_type == KpposEnum.dR:
                if implementation != CmodeEnum.igraph:
                    sp_matrix = sp.get_shortestpaths(graph=graph, cmode=implementation, nodes=None)
                    reachability_score = KeyPlayer.dR(graph=graph, nodes=nodes, max_distance=max_distance,
                                                      implementation=implementation, sp_matrix=sp_matrix)
                else:
                    reachability_score = KeyPlayer.dR(graph=graph, nodes=nodes, max_distance=max_distance,
                                                      implementation=implementation)

            else:  # TODO: change to raise exceptions
                sys.stdout.write("{} Not yet implemented".format(kp_type.name))
                sys.exit(1)

            kppset_score_pairs[tuple(graph.vs(S)['name'])] = reachability_score
        
        return kppset_score_pairs

    @staticmethod
    def __bruteforce_reachability_parallel(graph: Graph, kp_size: int, kp_type: KpposEnum, m: int,
                                           max_distance: int, implementation: CmodeEnum, ncores: int) -> (list, float):
=======
        if kpp_type == KpposEnum.mreach and m is None:
            raise WrongArgumentError("The parameter m must be specified")
        if kpp_type == KpposEnum.mreach and isinstance(m, int) and m <= 0:
            raise TypeError("The parameter m must be a positive integer value")

        kpset_score_pairs = {}
        """: type: dic{(), float}"""
        node_names = graph.vs["name"]
        allS = itertools.combinations(node_names, kp_size)

        if parallel:
            if ncores is None:
                ncores = mp.cpu_count() - 1
            elif not isinstance(ncores, int) or ncores < 1:
                raise TypeError("'ncores' must be a positive integer value")

            sys.stdout.write(
                "Brute-force search of the best kp-set of size {} using {} cores\n".format(kp_size, ncores))

            pool = mp.Pool(ncores)
            for partial_result in pool.imap_unordered(
                    partial(crunch_reachability_combinations, graph, kpp_type, m, max_distance, implementation), allS):
                kpset_score_pairs = {**kpset_score_pairs, **partial_result}

            pool.close()
            pool.join()
        else:
            sys.stdout.write("Brute-force search of the best kp-set of size {}\n".format(kp_size))
            for S in allS:
                partial_result = crunch_reachability_combinations(graph=graph, kpp_type=kpp_type, m=m,
                                                                  max_distance=max_distance,
                                                                  implementation=implementation, node_names=S)
                kpset_score_pairs = {**kpset_score_pairs, **partial_result}

        _group_score = max(kpset_score_pairs.values())  # take the maximum value
        final = [list(x) for x in kpset_score_pairs.keys() if kpset_score_pairs[x] == _group_score]
        _group_score = round(_group_score, 5)

        sys.stdout.write(
            "Best group{}: {}\n Group{} size = {}\n Metric = {}{}\n Score = {}\n".format("s" if len(final) > 1 else "",
                "{" + str(final).replace("'","")[1:-1] + "}",
                "s" if len(final) > 1 else "",
                kp_size,
                kpp_type.name.replace("_"," "),
                ", m=" + str(m) if kpp_type == KpposEnum.mreach else "",
                _group_score))
        return final, _group_score

    @staticmethod
    @check_graph_consistency
    # @bruteforce_search_initializer  TODO: If needed, add this search initializer
    def group_centrality(graph, group_size, gc_enum: GroupCentralityEnum, distance_type: GroupDistanceEnum = GroupDistanceEnum.minimum,
                         cmode=CmodeEnum.igraph, parallel=False, ncores=None) -> (list, float):
        """
        It searches and finds the sets of nodes of a predefined size that exhibit the maximum group centrality value.
        It generates all the possible sets of nodes and calculates their group centrality value. Available centrality
        metrics are: *group degree*, *group closeness* and *group betweenness*. The best sets will be those with maximum
        centrality score.
        **group degree**: min = 0 (lowest centrality); max = 1 (highest centrality)
        **group closeness**: min = 0 (lowest centrality); max = 1 (highest centrality)
        **group betweenness**: min = 0 (lowest centrality); max = 1 (highest centrality)

        :param igraph.Graph graph: an igraph.Graph object, The graph must have specific properties. Please see the
        "Minimum requirements" specifications in the Pyntacle's manual.
        :param int group_size: the size of the group of nodes to be found
        :param GroupCentralityEnum gc_enum: The centrality algorithm to be computed. It can be any value of the
        enumerator  GroupCentralityEnum
        :param GroupDistanceEnum distance_type: The definition of distance between any non-group and group nodes.
        It can be any value of the enumerator GroupDistanceEnum
        :param CmodeEnum cmode: Computation of the shortest paths is deferred to the following implementations:
        *`cmode.auto`: the most performing computing mode is automatically chosen according to the properties of graph
        *`cmode.igraqh`: (default) use the shortest paths implementation provided by igraph
        *`cmode.cpu`: compute shortest paths using the Floyd-Warshall algorithm designed for HPC hardware (multicore
        processors). This method returns a matrix (`:type np.ndarray:`) of shortest paths. Infinite distances actually
        equal the total number of vertices plus one.
        *`cmode.gpu`: compute shortest paths using the Floyd-Warshall algorithm designed for NVIDIA-enabled GPU graphic
        cards. This method returns a matrix (`:type np.ndarray:`) of shortest paths. Infinite distances actually equal
        the total number of vertices plus one.
        :param bool parallel: whether to use multicore processors to run the algorithm iterations in parallel
        :param int ncores: Positive integer specifying the number of computing . If `None` (default) the number of
        cores will be set to the maximum number of available cores -1
        :return: a tuple containing (left) a list of all sets with maximum group centrality score; (right) the maximum
        achieved score.
        """
>>>>>>> 00f9efd0

        score_pairs = {}
        """: type: dic{(), float}"""

<<<<<<< HEAD
        # Generation of all combinations of nodes (all kpp-sets) of size kp_size
        utils = gu(graph=graph)
        all_node_names = utils.get_node_names(graph.vs.indices)
        allS = itertools.combinations(all_node_names, kp_size)
        # node_indices = graph.vs.indices
        # allS = itertools.combinations(node_indices, kp_size)
        pool = mp.Pool(ncores)

        for partial_result in pool.imap_unordered(
                partial(__crunch_reachability_combinations, graph=graph, kp_type=kp_type, m=m,
                        max_distance=max_distance, implementation=implementation), allS):
            kppset_score_pairs = {**kppset_score_pairs, **partial_result}

        pool.close()
        pool.join()
        # print(kppset_score_pairs)
        return kppset_score_pairs
=======
        node_names = graph.vs["name"]
        allS = itertools.combinations(node_names, group_size)
        np_counts = sp.get_shortestpath_count(graph, nodes=None, cmode=cmode)

        if parallel:
            if ncores is None:
                ncores = mp.cpu_count() - 1
            elif not isinstance(ncores, int) or ncores < 1:
                raise TypeError("'ncores' must be a positive integer value")

            sys.stdout.write("Brute-force search of the best group of nodes of size {} using {} cores\n".format(
                group_size, ncores))

            pool = mp.Pool(ncores)
            for partial_result in pool.imap_unordered(
                    partial(crunch_groupcentrality_combinations, graph, gc_enum, distance_type, cmode, np_counts),
                    allS):
                score_pairs = {**score_pairs, **partial_result}

            pool.close()
            pool.join()

        else:
            sys.stdout.write("Brute-force search of the best group of nodes of size {}\n".format(group_size))

            for node_names_iter in allS:
                score_pair_partial = crunch_groupcentrality_combinations(graph, gc_enum, distance_type,
                                                                         cmode, np_counts, node_names_iter)
                score_pairs = {**score_pairs, **score_pair_partial}

        _group_score = max(score_pairs.values())  # take the maximum value
        final = [list(x) for x in score_pairs.keys() if score_pairs[x] == _group_score]
        _group_score = round(_group_score, 5)

        metrics_distance_str = gc_enum.name.replace("_", " ") \
            if gc_enum != GroupCentralityEnum.group_closeness \
            else gc_enum.name.replace("_", " ") + " - Distance function = " + distance_type.name
        sys.stdout.write(
            "Best group{}: {}\n Group{} size = {}\n Metric = {}\n Score = {}\n".format("s" if len(final) > 1 else "",
                                                                                       "{" + str(final).replace("'",
                                                                                                                "")[
                                                                                             1:-1] + "}",
                                                                                       "s" if len(final) > 1 else "",
                                                                                       group_size,
                                                                                       metrics_distance_str,
                                                                                       _group_score))

        return final, _group_score
>>>>>>> 00f9efd0
<|MERGE_RESOLUTION|>--- conflicted
+++ resolved
@@ -9,19 +9,11 @@
 __author__ = ["Daniele Capocefalo", "Mauro Truglio", "Tommaso Mazza"]
 __copyright__ = "Copyright 2018, The Pyntacle Project"
 __credits__ = ["Ferenc Jordan"]
-<<<<<<< HEAD
 __version__ = "0.2.3.3"
 __maintainer__ = "Daniele Capocefalo"
 __email__ = "d.capocefalo@css-mendel.it"
 __status__ = "Development"
 __date__ = "27/04/2018"
-=======
-__version__ = "0.0.4"
-__maintainer__ = "Daniele Capocefalo"
-__email__ = "d.capocefalo@css-mendel.it"
-__status__ = "Development"
-__date__ = "01/10/2018"
->>>>>>> 00f9efd0
 __license__ = u"""
   Copyright (C) 2016-2018  Tommaso Mazza <t.mazza@css-mendel.it>
   Viale Regina Margherita 261, 00198 Rome, Italy
@@ -55,21 +47,6 @@
 import multiprocessing as mp
 
 
-<<<<<<< HEAD
-def __crunch_reachability_combinations(allS, graph: Graph, kp_type: KpposEnum, m: int,
-                                       max_distance: int, implementation: CmodeEnum) -> dict:
-    """
-
-    :param allS:
-    :param graph:
-    :param kp_type:
-    :param m:
-    :param max_distance:
-    :param implementation:
-    :return:
-    """
-    # print("{}: {}".format(os.getpid(), len(allS)))
-=======
 def crunch_fragmentation_combinations(graph: Graph, kpp_type: KpnegEnum,
                                       max_distance: int, implementation: CmodeEnum, node_names: list) -> dict:
     kppset_score_pairs_partial = {}
@@ -88,9 +65,8 @@
     return kppset_score_pairs_partial
 
 
-def crunch_reachability_combinations(graph: Graph, kpp_type: KpposEnum, m: int,
+def crunch_reachability_combinations(graph: Graph, kp_type: KpposEnum, m: int,
                                      max_distance: int, implementation: CmodeEnum, node_names: list) -> dict:
->>>>>>> 00f9efd0
     kppset_score_pairs = {}
     if kp_type == KpposEnum.mreach:
         if implementation != CmodeEnum.igraph:
@@ -111,33 +87,10 @@
     else:
         raise WrongArgumentError("{} function not yet implemented.".format(kpp_type.name))
 
-<<<<<<< HEAD
     else:  # TODO: change to raise and exception
         sys.stdout.write("{} not yet implemented".format(kp_type.name))
         sys.exit(0)
     kppset_score_pairs[allS] = reachability_score
-    return kppset_score_pairs
-
-
-def __crunch_fragmentation_combinations(allS, graph: Graph, kp_type: KpnegEnum,
-                                        implementation: CmodeEnum, max_distance) -> dict:
-    kppset_score_pairs_partial = {}
-    # print("{}: {}".format(os.getpid(), len(allS)))
-
-    temp_graph = graph.copy()
-    temp_graph.delete_vertices(allS)
-
-    if kp_type == KpnegEnum.F:
-        kppset_score_pairs_partial[allS] = KeyPlayer.F(temp_graph)
-
-    elif kp_type == KpnegEnum.dF:
-        kppset_score_pairs_partial[allS] = KeyPlayer.dF(graph=temp_graph, max_distance=max_distance,
-                                                        implementation=implementation)
-
-    else:  # here all the other KPNEG functions we want to insert
-        sys.stdout.write("{} Not yet implemented".format(kp_type.name))
-        sys.exit(0)
-=======
     kppset_score_pairs[node_names] = reachability_score
     return kppset_score_pairs
 
@@ -157,7 +110,6 @@
         score = LocalTopology.group_betweenness(graph, node_names, cmode=cmode, np_counts=np_counts)
     else:
         raise WrongArgumentError("{} function not yet implemented.".format(gc_enum.name))
->>>>>>> 00f9efd0
 
     score_pairs_partial[tuple(node_names)] = score
     return score_pairs_partial
@@ -172,31 +124,19 @@
     @staticmethod
     @check_graph_consistency
     @bruteforce_search_initializer
-<<<<<<< HEAD
-    def fragmentation(graph, kp_size, kp_type: KpnegEnum, max_distance=None, implementation=CmodeEnum.igraph,
-                      ncores=n_cpus) -> (list, float):
-=======
     def fragmentation(graph: Graph, kp_size: int, kpp_type: KpnegEnum, max_distance: int = None,
                       implementation: CmodeEnum = CmodeEnum.igraph, parallel: bool = False, ncores: int = None) -> (
             list, float):
->>>>>>> 00f9efd0
         """
         It searches and finds the kp-set of a predefined size that maximally disrupts the graph.
         It generates all the possible kp-sets and calculates the fragmentation score of the residual graph, after
-        having extracted the nodes belonging to the kp-set. The best kp-set will be the one that maximizes the 
+        having extracted the nodes belonging to the kp-set. The best kp-set will be the one that maximizes the
         fragmentation of the graph.
         :param igraph.Graph graph: an igraph.Graph object, The graph must have specific properties. Please see the
-<<<<<<< HEAD
-        "Minimum requirements" specifications in the Pyntacle  manual.
-        :param int kp_size: the size of the KP-set to be found
-        :param KpnegEnum kp_type: any option of the *KpnegEnum* enumerator
-        :param int max_distance: The maximum shortest path length over which two nodes are considered unreachable
-=======
         "Minimum requirements" specifications in the Pyntacle's manual.
         :param int kp_size: the size of the kp-set to be found
-        :param KpnegEnum kpp_type: the fragmentation algorithm to be applied
+        :param KpnegEnum kp_type: the fragmentation algorithm to be applied
         :param int max_distance: the maximum shortest path length over which two nodes are considered unreachable
->>>>>>> 00f9efd0
         :param CmodeEnum.igraph implementation: Computation of the shortest paths is deferred
         to the following implementations:
         *`implementation.auto`: the most performing computing mode is automatically chosen according to the properties of graph
@@ -213,111 +153,13 @@
         :return: a tuple containing (left) a list of all kp-sets with maximum group centrality score; (right) the maximum
         achieved score.
         """
-<<<<<<< HEAD
-        if kp_type == KpnegEnum.F or kp_type == KpnegEnum.dF:
-            if graph.ecount() == 0:
-                sys.stdout.write(
-                    "Graph is consisted of isolates, so there is no optimal KP-set that can fragment the network. "
-                    "Returning a list with \'None\' and the maximum {} value (1.0).\n".format(kp_type.name))
-                return [None], 1.0
-
-        # define an initial fragmentation status of the graph
-        if kp_type == KpnegEnum.F:
-            init_fragmentation_score = KeyPlayer.F(graph=graph)
-        elif kp_type == KpnegEnum.dF:
-            init_fragmentation_score = KeyPlayer.dF(graph=graph,implementation=implementation,max_distance=max_distance)
-        else:
-            init_fragmentation_score = None
-=======
 
         kpset_score_pairs = {}
         """: type: dic{(), float}"""
         node_names = graph.vs["name"]
         allS = itertools.combinations(node_names, kp_size)
->>>>>>> 00f9efd0
-
-        parallel = False
-        if ncores > 1:
-            parallel = True
-            # sys.stdout.write("Brute-Force Fragmentation will be performed in parallel using {} cores\n".format(ncores))
-
-            
+
         if parallel:
-<<<<<<< HEAD
-            final_set = BruteforceSearch.__bruteforce_fragmentation_parallel(graph=graph, kp_size=kp_size,
-                                                                             kp_type=kp_type, ncores=ncores,
-                                                                             max_distance=max_distance,
-                                                                             implementation=implementation)
-        else:
-            final_set = BruteforceSearch.__bruteforce_fragmentation_single(graph=graph, kp_size=kp_size,
-                                                                           kp_type=kp_type,
-                                                                           max_distance=max_distance,
-                                                                           implementation=implementation)
-
-        maxKpp = max(final_set.values())
-        if init_fragmentation_score is not None:
-            if maxKpp <= init_fragmentation_score:
-                sys.stdout.write(
-                    "There is no set of size {0} that maximize the initial fragmentation score for {1}. "
-                    "Returning \'None\' and the minimum {1} value (0)\n".format(kp_size, kp_type.name))
-                return [None], round(init_fragmentation_score, 5)
-            else:
-                S = [list(x) for x in final_set.keys() if final_set[x] == maxKpp]
-        else:
-            S = [list(x) for x in final_set.keys() if final_set[x] == maxKpp]
-
-        final = [graph.vs(x)["name"] for x in S]
-        maxKpp = round(maxKpp, 5)
-        if len(final) > 1:
-            sys.stdout.write(
-                "The best kpp-sets for metric {} of size {} are:\n\t{}with score {}\n".format(kp_type.name, kp_size,",\n\t".join([",".join(x) for x in final])+"\n",
-                                                                                           maxKpp))
-        else:
-            sys.stdout.write(
-                "The best kpp-sets for metric {} of size {} is:\n\t{}with score {}\n".format(kp_type.name, kp_size,
-                                                                                            ",\n\t".join([",".join(x) for x in final]) + "\n", maxKpp))
-
-        return final, maxKpp
-
-    @staticmethod
-    def __bruteforce_fragmentation_single(graph: Graph, kp_size: int, kp_type: KpnegEnum,
-                                          implementation: CmodeEnum, max_distance):
-
-        if kp_type == KpnegEnum.F:
-            type_func = partial(KeyPlayer.F, graph=graph)
-        elif kp_type == KpnegEnum.dF:
-            type_func = partial(KeyPlayer.dF, graph=graph, max_distance=max_distance, implementation=implementation)
-        else:  # TODO: change to raise exceptions
-            sys.stdout.write("{} Not yet implemented\n".format(kp_type.name))
-            sys.exit(0)
-
-        node_indices = graph.vs.indices
-        allS = itertools.combinations(node_indices, kp_size)
-        kppset_score_pairs = {}
-
-        for S in allS:
-            temp_graph = graph.copy()
-            temp_graph.delete_vertices(S)
-            kppset_score_pairs[tuple(S)] = type_func(graph=temp_graph)
-
-        return kppset_score_pairs
-
-    @staticmethod
-    def __bruteforce_fragmentation_parallel(graph: Graph, kp_size: int, kp_type: KpnegEnum, ncores: int,
-                                            implementation: CmodeEnum, max_distance=None) -> dict:
-
-        kppset_score_pairs = {}
-        """: type: dic{(), float}"""
-
-        # Generation of all combinations of nodes (all kpp-sets) of size kp_size
-        node_indices = graph.vs.indices
-        allS = itertools.combinations(node_indices, kp_size)
-        pool = mp.Pool(ncores)
-        for partial_result in pool.imap_unordered(
-                partial(__crunch_fragmentation_combinations, graph=graph, kp_type=kp_type,
-                        implementation=implementation, max_distance=max_distance), allS):
-            kppset_score_pairs = {**kppset_score_pairs, **partial_result}
-=======
             if ncores is None:
                 ncores = mp.cpu_count() - 1
             elif not isinstance(ncores, int) or ncores < 1:
@@ -335,7 +177,6 @@
             pool.join()
         else:
             sys.stdout.write("Brute-force search of the best kp-set of size {}\n".format(kp_size))
->>>>>>> 00f9efd0
 
             for S in allS:
                 partial_result = crunch_fragmentation_combinations(graph=graph, kpp_type=kpp_type,
@@ -360,23 +201,6 @@
     @staticmethod
     @check_graph_consistency
     @bruteforce_search_initializer
-<<<<<<< HEAD
-    def reachability(graph, kp_size, kp_type: KpposEnum, max_distance=None, m=None, implementation=CmodeEnum.igraph,
-                     ncores=n_cpus) -> (list, float):
-        """
-        It searches and finds the kpp-set of a predefined dimension that best reaches all other nodes in the graph.
-        It generates all the possible kpp-sets and calculates their reachability scores.
-        The best kpp-set will be the one that best reaches all other nodes of the graph.
-
-        **m-reach**: min = 0 (unreachable); max = size(graph) - kp_size (total reachability)
-        **dR**: min = 0 (unreachable); max = 1 (total reachability)
-
-        :param igraph.Graph graph: an igraph.Graph object, The graph must have specific properties. Please see the
-        "Minimum requirements" specifications in Pyntacle manual.
-        :param int kp_size: the size of the KP-set to be found
-        :param KpnegEnum kp_type: any option of the *KpposEnum* enumerators
-        :param int max_distance: The maximum shortest path length over which two nodes are considered unreachable
-=======
     def reachability(graph, kp_size, kpp_type: KpposEnum, max_distance=None, m=None, implementation=CmodeEnum.igraph,
                      parallel=False, ncores=None) -> (list, float):
         # TODO: please change 'implementation' to 'cmode'
@@ -390,10 +214,9 @@
         :param igraph.Graph graph: an igraph.Graph object, The graph must have specific properties. Please see the
         "Minimum requirements" specifications in the Pyntacle's manual.
         :param int kp_size: the size of the kp-set to be found
-        :param KpposEnum kpp_type: any option of the *KpposEnum* enumerators
+        :param KpposEnum kp_type: any option of the *KpposEnum* enumerators
         :param int max_distance: the maximum shortest path length over which two nodes are considered unreachable
         :param int m: The number of steps of the m-reach algorithm
->>>>>>> 00f9efd0
         :param CmodeEnum.igraph implementation: Computation of the shortest paths is deferred
         to the following implementations:
         *`implementation.auto`: the most performing computing mode is automatically chosen according to the properties of graph
@@ -411,88 +234,6 @@
         achieved score.
         """
 
-<<<<<<< HEAD
-        if kp_type == KpposEnum.mreach and m is None:
-            raise WrongArgumentError("\"m\" must be specified for mreach")
-        if kp_type == KpposEnum.mreach and isinstance(m, int) and m <= 0:
-            raise TypeError({"'m' must be a positive integer"})
-
-        parallel = False
-        if ncores > 1:
-            parallel = True
-            # sys.stdout.write("Brute-Force Reachability will be performed in parallel using {} cores\n".format(ncores))
-
-        if parallel:
-            final_set = BruteforceSearch.__bruteforce_reachability_parallel(graph=graph, kp_size=kp_size,
-                                                                            kp_type=kp_type, m=m,
-                                                                            max_distance=max_distance,
-                                                                            implementation=implementation,
-                                                                            ncores=ncores)
-            
-        else:
-            final_set = BruteforceSearch.__bruteforce_reachability_single(graph=graph, kp_size=kp_size,
-                                                                          kp_type=kp_type, m=m,
-                                                                          max_distance=max_distance,
-                                                                          implementation=implementation)
-
-        maxKpp = max(final_set.values())  # take the maximum value
-        final = [x for x in final_set.keys() if final_set[x] == maxKpp]
-
-        maxKpp = round(maxKpp, 5)
-
-        if len(final) > 1:
-            sys.stdout.write(
-                "The best kpp-sets for metric {} of size {} are:\n\t{}with score {}\n".format(kp_type.name, kp_size,
-                                                                                           ",\n\t".join([",".join(x) for x in final])+"\n", maxKpp))
-        else:
-            sys.stdout.write(
-                "The best kpp-sets for metric {} of size {} is:\n\t{}with score {}\n".format(kp_type.name, kp_size,
-                                                                                            ",\n\t".join([",".join(x) for x in final]) + "\n", maxKpp))
-
-        return final, maxKpp
-
-    @staticmethod
-    def __bruteforce_reachability_single(graph: Graph, kp_size: int, kp_type: KpposEnum, m: int,
-                                         max_distance: int, implementation=CmodeEnum.igraph):
-
-        kppset_score_pairs = {}
-        node_indices = graph.vs.indices
-        allS = itertools.combinations(node_indices, kp_size)
-
-        utils = gu(graph=graph)
-        for S in allS:
-            nodes = utils.get_node_names(list(S))
-
-            if kp_type == KpposEnum.mreach:
-                if implementation != CmodeEnum.igraph:
-                    sp_matrix = sp.get_shortestpaths(graph=graph, cmode=implementation, nodes=None)
-                    reachability_score = KeyPlayer.mreach(graph=graph, nodes=nodes, m=m, max_distance=max_distance,
-                                                          implementation=implementation, sp_matrix=sp_matrix)
-                else:
-                    reachability_score = KeyPlayer.mreach(graph=graph, nodes=nodes, m=m, max_distance=max_distance,
-                                                          implementation=implementation)
-
-            elif kp_type == KpposEnum.dR:
-                if implementation != CmodeEnum.igraph:
-                    sp_matrix = sp.get_shortestpaths(graph=graph, cmode=implementation, nodes=None)
-                    reachability_score = KeyPlayer.dR(graph=graph, nodes=nodes, max_distance=max_distance,
-                                                      implementation=implementation, sp_matrix=sp_matrix)
-                else:
-                    reachability_score = KeyPlayer.dR(graph=graph, nodes=nodes, max_distance=max_distance,
-                                                      implementation=implementation)
-
-            else:  # TODO: change to raise exceptions
-                sys.stdout.write("{} Not yet implemented".format(kp_type.name))
-                sys.exit(1)
-
-            kppset_score_pairs[tuple(graph.vs(S)['name'])] = reachability_score
-        
-        return kppset_score_pairs
-
-    @staticmethod
-    def __bruteforce_reachability_parallel(graph: Graph, kp_size: int, kp_type: KpposEnum, m: int,
-                                           max_distance: int, implementation: CmodeEnum, ncores: int) -> (list, float):
-=======
         if kpp_type == KpposEnum.mreach and m is None:
             raise WrongArgumentError("The parameter m must be specified")
         if kpp_type == KpposEnum.mreach and isinstance(m, int) and m <= 0:
@@ -577,30 +318,10 @@
         :return: a tuple containing (left) a list of all sets with maximum group centrality score; (right) the maximum
         achieved score.
         """
->>>>>>> 00f9efd0
 
         score_pairs = {}
         """: type: dic{(), float}"""
 
-<<<<<<< HEAD
-        # Generation of all combinations of nodes (all kpp-sets) of size kp_size
-        utils = gu(graph=graph)
-        all_node_names = utils.get_node_names(graph.vs.indices)
-        allS = itertools.combinations(all_node_names, kp_size)
-        # node_indices = graph.vs.indices
-        # allS = itertools.combinations(node_indices, kp_size)
-        pool = mp.Pool(ncores)
-
-        for partial_result in pool.imap_unordered(
-                partial(__crunch_reachability_combinations, graph=graph, kp_type=kp_type, m=m,
-                        max_distance=max_distance, implementation=implementation), allS):
-            kppset_score_pairs = {**kppset_score_pairs, **partial_result}
-
-        pool.close()
-        pool.join()
-        # print(kppset_score_pairs)
-        return kppset_score_pairs
-=======
         node_names = graph.vs["name"]
         allS = itertools.combinations(node_names, group_size)
         np_counts = sp.get_shortestpath_count(graph, nodes=None, cmode=cmode)
@@ -648,5 +369,4 @@
                                                                                        metrics_distance_str,
                                                                                        _group_score))
 
-        return final, _group_score
->>>>>>> 00f9efd0
+        return final, _group_score