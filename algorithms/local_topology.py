--- conflicted
+++ resolved
@@ -5,11 +5,7 @@
 __author__ = ["Daniele Capocefalo", "Mauro Truglio", "Tommaso Mazza"]
 __copyright__ = "Copyright 2018, The Pyntacle Project"
 __credits__ = ["Ferenc Jordan"]
-<<<<<<< HEAD
 __version__ = "0.2.3.3"
-=======
-__version__ = "0.1.1"
->>>>>>> 00f9efd0
 __maintainer__ = "Daniele Capocefalo"
 __email__ = "bioinformatics@css-mendel.it"
 __status__ = "Development"
@@ -217,7 +213,7 @@
         The *group closeness* is defined as the sum of the distances from the group to all vertices outside the group.
         As with individual closeness, this produces an inverse measure of closeness as larger numbers indicate
         less centrality. This definition deliberately leaves unspecified how distance from the group to an outside
-        vertex is to be defined. Everett and Borgatti propose to consider the set D of all distances from a single 
+        vertex is to be defined. Everett and Borgatti propose to consider the set D of all distances from a single
         vertex to a set of vertices. The distance from the vertex to the set can be defined as either the maximum in D,
         the minimum in D or the mean of values in D. Following Freeman’s (1979) convention, we can normalize
         group closeness by dividing the distance score into the number of non-group members, with the result
@@ -312,10 +308,6 @@
         num_nodes_minus_one = graph.vcount() - 1
         rad_list = []
 
-<<<<<<< HEAD
-        from algorithms.shortest_path import ShortestPath
-=======
->>>>>>> 00f9efd0
         sps = ShortestPath.get_shortestpaths(graph, nodes=nodes, cmode=cmode)
         for sp in sps:
             partial_sum = sum(diameter_plus_one - distance for distance in sp if distance != 0)
