"""
Compute several local topology metrics for a graph's nodes
"""

__author__ = ["Daniele Capocefalo", "Mauro Truglio", "Tommaso Mazza"]
__copyright__ = "Copyright 2018, The pyntacle Project"
__credits__ = ["Ferenc Jordan"]
__version__ = "0.0.4"
__maintainer__ = "Daniele Capocefalo"
__email__ = "d.capocefalo@css-mendel.it"
__status__ = "Development"
__date__ = "14/04/2018"
__license__ = u"""
  Copyright (C) 2016-2018  Tommaso Mazza <t.mazza@css-mendel.it>
  Viale Regina Margherita 261, 00198 Rome, Italy

  This program is free software; you can use and redistribute it under
  the terms of the BY-NC-ND license as published by
  Creative Commons; either version 4 of the License, or
  (at your option) any later version.

  This program is distributed in the hope that it will be useful,
  but WITHOUT ANY WARRANTY; without even the implied warranty of
  MERCHANTABILITY or FITNESS FOR A PARTICULAR PURPOSE.  See the
  License for more details.

  You should have received a copy of the license along with this
  work. If not, see http://creativecommons.org/licenses/by-nc-nd/4.0/.
  """


from tools.misc.graph_routines import *
from tools.misc.enums import Cmode
from tools.graph_utils import GraphUtils as gUtil
from algorithms.shortest_path import ShortestPath


class LocalTopology:
    """
    Compute centrality measures locally to a graph. Methods are designed to work with all or selected nodes.
    """

    @staticmethod
    @check_graph_consistency
    @vertex_doctor
    def degree(graph: Graph, nodes=None) -> list:
        """
        Compute the *degree* of a node or of a list of nodes of an undirected graph. The degree is defined as
        the number of incident edges to a node.
        :param igraph.Graph graph: an igraph.Graph object, The graph must have specific properties. Please see the
        "Minimum requirements" specifications in the pyntacle's manual.
        :param nodes: Nodes which computing the index for. It can be an individual node or a list of nodes. When *None*
        (default), the index is computed for all nodes of the graph.
        :return: a list of integers, the length being the number of input nodes. Each integer represent the degree
        of the input nodes. The order of the node list in input is preserved.
        """

        return graph.degree(nodes) if nodes else graph.degree()

    @staticmethod
    @check_graph_consistency
    @vertex_doctor
    def betweenness(graph: Graph, nodes=None) -> list:
        """
        Compute the *betweenness* of a node or of a list of nodes of an undirected graph.
        The betweenness is defined as the ratio of the number of shortest paths that pass through the node
        over all shortest paths in the graph.
        :param igraph.Graph graph: an igraph.Graph object. The graph must have specific properties. Please see the
        "Minimum requirements" specifications in the pyntacle's manual.
        :param nodes: Nodes which computing the index for. It can be an individual node or a list of nodes. When *None*
        (default), the index is computed for all nodes of the graph.
        :return: a list of floats, the length being the number of input nodes. Each float represents the betweenness
        of the input nodes. The order of the node list in input is preserved.
        """

<<<<<<< HEAD
        if nodes is None:
            return graph.betweenness(directed=False)

        else:
            return graph.betweenness(nodes, directed=False)
=======
        return graph.betweenness(nodes, directed=False) if nodes else graph.betweenness(directed=False)
>>>>>>> 5a431e88

    @staticmethod
    @check_graph_consistency
    @vertex_doctor
    def clustering_coefficient(graph: Graph, nodes=None) -> list:
        """
        Compute the *clustering coefficient* of a node or of a list of nodes of an undirected graph.
        The clustering coefficient is defined as the number of triangles formed among the node's neighbours over the
        possible number of triangles that would be present if the input node and its neighbours were a clique.
        If the degree of the input node is less than two, the clustering coefficient of these nodes is set to zero.
        :param igraph.Graph graph: an igraph.Graph object. The graph must have specific properties. Please see the
        "Minimum requirements" specifications in the pyntacle's manual.
        :param nodes: Nodes which computing the index for. It can be an individual node or a list of nodes. When *None*
        (default), the index is computed for all nodes of the graph.
        :return: a list of floats, the length being the number of input nodes. Each float represents the clustering
        coefficient of the input nodes. The order of the node list in input is preserved.
        """

        return graph.transitivity_local_undirected(vertices=nodes, mode="zero") \
            if nodes \
            else graph.transitivity_local_undirected(mode="zero")

    @staticmethod
    @check_graph_consistency
    @vertex_doctor
    def closeness(graph: Graph, nodes=None) -> list:
        """
        Computes the *closeness* of a node or of a list of nodes of an undirected graph.
        The closeness is defined as the sum of the length of the shortest paths passing through the node
        over the length of all shortest paths in the graph.
        :param igraph.Graph graph: an igraph.Graph object. The graph must have specific properties. Please see the
        "Minimum requirements" specifications in the pyntacle's manual.
        :param nodes: Nodes which computing the index for. It can be an individual node or a list of nodes. When *None*
        (default), the index is computed for all nodes of the graph.
        :return: a list of floats, the length being the number of input nodes. Each float represents the closeness
        of the input node. The order of the node list in input is preserved.
        """

        return graph.closeness(vertices=nodes) if nodes else graph.closeness()

    @staticmethod
    @check_graph_consistency
    @vertex_doctor
    def eccentricity(graph: Graph, nodes=None) -> list:
        """
        Computes the *eccentricity* of a node or of a list of nodes of an undirected graph.
        The eccentricity is defined as the maximum of all the distances (shortest paths) between the input node
        and all other nodes in the graph. The eccentricity of any two disconnected nodes is defined as zero.
        :param igraph.Graph graph: an igraph.Graph object. The graph must have specific properties. Please see the
        "Minimum requirements" specifications in the pyntacle's manual.
        :param nodes: Nodes which computing the index for. It can be an individual node or a list of nodes. When *None*
        (default), the index is computed for all nodes of the graph.
        :return: a list of integers, the length being the number of input nodes. Each value represents the eccentricity
        of the input node. The order of the node list in input is preserved.
        """

        return list(map(int, graph.eccentricity(vertices=nodes))) if nodes else list(map(int, graph.eccentricity()))

    @staticmethod
    @check_graph_consistency
    @vertex_doctor
    def radiality(graph: Graph, nodes=None, cmode: Cmode=Cmode.igraph) -> list:
        """
        Compute the *radiality* of a node or of a list of nodes of an undirected graph.
        The radiality of a node *v* is calculated by first computing the shortest path between *v* and all other nodes
        in the graph. The length of each path is then subtracted by the value of the diameter +. Resulting values are
        then summated and weighted over the total number of nodes -1. Finally, the obtained value is divided by the
        number of nodes -1 (n-1).
        **WARNING:** Radiality works well with connected graph. If a node is isolated, its radiality is
        always *-inf*. If a graph is made of more than one component, we recommend using the *radiality_reach*
        method.
        :param igraph.Graph graph: an igraph.Graph object. The graph must have specific properties. Please see the
        "Minimum requirements" specifications in the pyntacle's manual.
        :param nodes: Nodes which computing the index for. It can be an individual node or a list of nodes. When *None*
        (default), the index is computed for all nodes of the graph.
        :param cmode: The available computing modes of the shortest paths. Choices are:
        * **`igraph`**: use the Dijsktra's algorithm implemented in iGraph
        * **`parallel_CPU`**: use a parallel implementation of the Floyd-Warshall algorithm running on CPU using Numba
        * **`parallel_GPU`**: use a parallel implementation of the Floyd-Warshall algorithm running on GPU using Numba
        **CAUTION:**(requires NVIDIA-compatible graphics cards)
        :return: a list of floats, the length being the number of input nodes. Each float represents the radiality
        of the input node. The order of the node list in input is preserved.
        """

        diameter = graph.diameter()
        num_nodes = graph.vcount()
        rad_list = []

        sps = ShortestPath.get_shortestpaths(graph, nodes=nodes, cmode=cmode)
        for sp in sps:
            partial_sum = 0
            for sp_length in sp:
                if sp_length != 0:
                    partial_sum += diameter + 1 - sp_length

            rad_list.append(round(float(partial_sum / (num_nodes - 1)), 5))

        return rad_list

    @staticmethod
    @check_graph_consistency
    @vertex_doctor
    def radiality_reach(graph: Graph, nodes=None, cmode=Cmode.igraph) -> list:
        """
        Computes the radiality reach for a single node, a list of nodes or for all nodes in the Graph.
        The radiality reach is a weighted measure of the canonical radiality and it is recommended for disconnected
        graphs. Specifically, if a graph has more than one components, we calculate the radiality for each node within
        its component, then we multiply the radiality value withe the proportion of te nodes of that component over all
        the nodes in the graph. The radiality reach of a graph with only one component will hence be equal to the
        radiality, while a graph with several components will have several radiality values.
        *if you want the radiality for a disconnected graph, we recommend to subset the original graph and then use
        the radiality() function containied in this module.*
        :param igraph.Graph graph: an igraph.Graph object. The graph should have specific properties. Please see the
        "Minimum requirements" specifications in pyntacle's manual
        :param nodes: if a node name, returns the degree of the input node. If a list of node names,
        the degree is returned for all node names.if None (default), the degree is computed for the whole graph.
        :param Enum.cmode cmode: the way you prefer to compute the shortest path for the whole graph. choices are:
        * *'igraph'*: uses the Dijsktra's algorithm implemented from igraph
        * *'parallel_CPU'*: uses a parallel CPU cmode of the Floyd-Warshall algorithm using numba
        * *'parallel_GPU'*: uses a parallel GPU cmode of the Floyd-Warshall algorithm using numba
        **(requires NVIDIA graphics compatible with CUDA)**
        :return: a list of floats, the length being the number of input nodes. Each float represent the closeness
        of the input node
        """
        comps = graph.components()  # define each case
        if len(comps) == 1:
            return LocalTopology.radiality(graph=graph, nodes=nodes, cmode=cmode)

        else:
            tot_nodes = graph.vcount()
            if nodes is None:
                res = [None] * tot_nodes

                for c in comps:
                    subg = graph.induced_subgraph(vertices=c)

                    if subg.ecount() < 1:  # isolates do not have a radiality_reach by definition
                        rad = [0]

                    else:
                        part_nodes = subg.vcount()
                        rad = LocalTopology.__radiality_inner__(graph=subg, nodes=nodes, implementation=cmode)

                        # rebalance radiality by weighting it over the total number of nodes
                        for i, elem in enumerate(rad):
                            rad[i] = elem * (part_nodes / tot_nodes)

                    for i, ind in enumerate(c):
                        res[ind] = rad[i]

                return res

            else:

                res = [None] * len(nodes)

                inds = gUtil(graph=graph).get_node_indices(nodes)

                for c in comps:
                    if any(x in c for x in inds):
                        node_names = list(set(nodes) & set(graph.vs(c)["name"]))
                        subg = graph.induced_subgraph(vertices=c)
                        part_nodes = subg.vcount()
                        rad = LocalTopology.__radiality_inner__(graph=subg, nodes=node_names,
                                                                implementation=cmode)
                        for i, elem in enumerate(rad):
                            rad[i] = elem * (part_nodes / tot_nodes)

                        for i, elem in enumerate(node_names):
                            orig_index = nodes.index(elem)
                            res[orig_index] = rad[i]
                return res

    @staticmethod
    @check_graph_consistency
    @vertex_doctor
    def eigenvector_centrality(graph, nodes, scaled=False):
        """
        Calculates the eigenvector centrality for a single nodes, a group of selected nodes or all nodes in the graph.
        The eigenvector centrality is defined as the contribution of the leading eigenvector for a node among all the
        other nodes in its graph. It represents the importance of a node with respect to its neighbours.
        :param igraph.Graph graph: an igraph.Graph object. The graph should have specific properties. Please see the
        "Minimum requirements" specifications in pyntacle's manual
        :param nodes: if a node name, returns the degree of the input node. If a list of node names,
        the shortest path between the input nodes and all other nodes in the graph is returned for all node names.
        If None (default), the degree is computed for the whole graph.
        :param bool scaled: a Boolean to scale the eigenvector centrality using the reciprocal of the eigenvector
        (1/eigenvector). Default is False.
        :return: a list of floats, the length being the number of input nodes. Each value is the eigenvector centrality
        value for the selected node(s)..
        """
        if not isinstance(scaled, bool):
            raise ValueError("Scaled must be a boolean")

        if nodes is None:
            return graph.evcent(graph, directed=False, scale=scaled)
        else:
            inds = gUtil(graph=graph).get_node_indices(nodes)
            evcent_values = list(graph.evcent(directed=False, scale=scaled)[i] for i in inds)
            return evcent_values

    @staticmethod
    @check_graph_consistency
    @vertex_doctor
    def pagerank(graph: Graph, nodes=None, weights=None, damping=0.85) -> list:
        """
        Computes the Google PageRank algorithm from the input node(s), or for all nodes in the graph if it's not
        specified. The PageRank algorithm is a modifed version of the eigenvector centrality. It highlights the
        importance of a node by means of the number of edges that connects him and if these edges come from neighbours
        with high centrality. A likelihood distribution is computed to check what is the chance that a random walk
        passes through the selected node(s). the higher is the centrality of the node, the higher is the probability of
        passing through it. for more info, please refer to http://infolab.stanford.edu/~backrub/google.html for more
        info.
        :param graph: an igraph.Graph object. The graph should have specific properties. Please see the
        "Minimum requirements" specifications in pyntacle's manual
        :param nodes: if a node name, returns the degree of the input node. If a list of node names,
        the shortest path between the input nodes and all other nodes in the graph is returned for all node names.
        If None (default), the degree is computed for the whole graph.
        :param weights: a list of floats minus or equal to the total number of edges.
        :param damping : a damping factor representing the probability to reset the random walk distribution at each
        pagerank iteration. Default is 0.85.
        :return: a list of floats representing the pagerank value for the selected node(s)
        """
        if weights is not None:
            if not isinstance(weights, list):
                raise TypeError("Weights must be a list of floats")

            if not all(isinstance(x, (float, type(None))) for x in weights):
                raise ValueError("Weights must be a list of floats")

            if len(weights) > graph.ecount():
                raise ValueError("Weights must be equal or inferior to the total number of edges")

        if not (isinstance(damping, (float, int)) and (0 <= damping)):
            raise ValueError("Damping factor must be a float >= 0")
        
        if nodes is not None:
            nodes = gUtil(graph).get_node_indices(nodes)

        return graph.pagerank(vertices=nodes, damping=damping, directed=False, weights=weights, implementation="arpack")<|MERGE_RESOLUTION|>--- conflicted
+++ resolved
@@ -73,15 +73,7 @@
         of the input nodes. The order of the node list in input is preserved.
         """
 
-<<<<<<< HEAD
-        if nodes is None:
-            return graph.betweenness(directed=False)
-
-        else:
-            return graph.betweenness(nodes, directed=False)
-=======
         return graph.betweenness(nodes, directed=False) if nodes else graph.betweenness(directed=False)
->>>>>>> 5a431e88
 
     @staticmethod
     @check_graph_consistency
