__author__ = "Daniele Capocefalo, Mauro Truglio, Tommaso Mazza"
__copyright__ = "Copyright 2018, The pyntacle Project"
__credits__ = ["Ferenc Jordan"]
__version__ = "0.0.1"
__maintainer__ = "Daniele Capocefalo"
__email__ = "d.capocefalo@css-mendel.it"
__status__ = "Development"
__date__ = "27 February 2018"
__license__ = u"""
  Copyright (C) 2016-2018  Tommaso Mazza <t,mazza@css-mendel.it>
  Viale Regina Margherita 261, 00198 Rome, Italy

  This program is free software; you can use and redistribute it under
  the terms of the BY-NC-ND license as published by
  Creative Commons; either version 4 of the License, or
  (at your option) any later version.

  This program is distributed in the hope that it will be useful,
  but WITHOUT ANY WARRANTY; without even the implied warranty of
  MERCHANTABILITY or FITNESS FOR A PARTICULAR PURPOSE.  See the
  License for more details.

  You should have received a copy of the license along with this
  work. If not, see http://creativecommons.org/licenses/by-nc-nd/4.0/.
  """

from config import *
import csv, os, xlsxwriter
from math import isnan, isinf
from igraph import Graph
from numpy import median
from misc.enums import KPNEGchoices, KPPOSchoices, Reports, LocalAttribute, GlobalAttribute
from exceptions.wrong_argument_error import WrongArgumentError
from tools.graph_utils import GraphUtils as gu # swiss knife for graph utilities
from collections import OrderedDict

""" Utility to produce the report for global topology, local topology and modules """

class pyntacleReporter():
    """
    This method creates a report according to the type of analysis run by pyntacle
    """
    logger = None

    def __init__(self, graph: Graph):

        self.logger = log

        # store first graph
        self.graph = graph

        # initialize graph utility class
        self.utils = gu(graph=self.graph)
        self.utils.graph_checker()  # check that input graph is properly set
        self.report_type = None #this wiull be instanced in create_report
        self.report = [] #this will be used in create_report
        now = datetime.datetime.now()
        self.dat = now.strftime("%d/%m/%Y %I:%M")
        

    def create_report(self, report_type: Reports, report: OrderedDict):
        """
        initialize the report object by writing generic information on the input graph
        """

        if not isinstance(report_type, Reports):
            raise TypeError("\"report_type\" must be on of the \"Reports\" enumerators, {} found".format(type(report_type).__name__))

        if not isinstance(report, OrderedDict):
            raise ValueError("\"report\" must be an ordered Dictionary")


        self.__report_type = report_type
        self.report = []
        self.report.append(" ".join(["pyntacle Report", self.dat]))
        self.report.append("General Graph Information")
        self.report.append(["graph name", ",".join(self.graph["name"])])
        self.report.append(["components", len(self.graph.components())])
        self.report.append(["nodes", self.graph.vcount()])
        self.report.append(["edges", self.graph.ecount()])
        self.report.append(["\n\n"])
        self.report.append(": ".join(["Pyntacle Command", report_type.name]))

        if report_type == Reports.Local:
            self.__local_report(reportdict=report)
        elif report_type == Reports.Global:
            self.__global_report(reportdict=report)
        elif report_type == Reports.KPinfo:
            self.__KPinfo_report(reportdict=report)
        elif report_type == Reports.KP_greedy:
            self.__greedy_report(reportdict=report)
        elif report_type == Reports.KP_bruteforce:
            self.__bruteforce_report(reportdict=report)
        elif report_type == Reports.Communities:
            self.__communities_report()

        else:
            if report_type == Reports.Set:
                self.logger.warning("Set operation needs another report builder, use the \"Report_Sets\" class contained in this module. Quitting")
                sys.exit(1)

            else:
                raise ValueError("Report specified does not exists")

    def write_report(self, report_dir=None, format="tsv", choices=report_format) -> str:
        """
        Create a text file containing the information created previously by the any of the *report* functions.
        By default, if the `report_path` function is not initialized, a generic name is created and a tab-separated file
        is generated (named *pyntacle_report_**GRAPHNAME**_**COMMAND**_**DATE**.tsv* where **GRAPHNAME** is the value
        stroed in the graph["name"] attribute, **COMMAND** is the name of the command requested by the user and
        **DATE** is the date when the pyntacle run was completed. This file will be stored in the current directory
        :param str report_path: a :type: str containing a valid path to a file. If not specified (default is  None. Read above)
        :return: the path where the report is stored
        """

        if not self.report:
            raise EnvironmentError(
                "a report must be created first using the \"create_report()\" function")

        if format not in choices.keys():
            raise WrongArgumentError("file format {} is not supported".format(format))

        if report_dir is None:
            self.logger.info("Directory not specified. Using current directory")
            report_dir = os.path.abspath(os.getcwd())

        else:
            if not os.path.isdir(report_dir):
                self.logger.warning("Specified directory does not exists, creating it")
                os.makedirs(report_dir, exist_ok=True)

<<<<<<< HEAD
            else:
                report_dir = os.path.abspath(report_dir)

        report_path = os.path.join(report_dir, "_".join(["pyntacle_report", self.graph["name"], self.__report_type.name, self.dat])+".tsv")
=======
            if not os.path.isdir(reportdir):
                self.logger.warning("directory of report does not exist, creating it")
                os.makedirs(reportdir, exist_ok=True)

        else:
            self.logger.info("report path is not specified, using generic name and saving file into "
                             "the current directory (as tab-separated file")
>>>>>>> 4d1dead3

        extension = choices[format]

        if extension != "xlsx":

            with open(report_path, "w") as out:

                if extension == "tsv":
                    self.logger.info("writing pyntacle report to a tab-separated file (tsv)")

                    for elem in self.report:
                        elem.append("\n")

                    out.writelines(["\t".join(x) for x in self.report])

                elif extension == "csv":
                    self.logger.info("writing pyntacle report to a comma-separated value file (csv)")
                    writer = csv.writer(out)
                    writer.writerows(self.report)

        else:
            self.logger.info("writing pyntacle report to a an excel-Ready file (xlsx)")
            workbook = xlsxwriter.Workbook(report_path, {'constant_memory': True})
            workbook.use_zip64()
            format = workbook.add_format()

            worksheet = workbook.add_worksheet("pyntacle Report")

            for row, elem in enumerate(self.report):
                for col, p in enumerate(elem):
                    worksheet.write(row, col, p, format)

            workbook.close()

        return report_path

    def __local_report(self, reportdict:OrderedDict):

        nodes = reportdict.get("nodes")
        if nodes is None:
            nodes = self.graph.vs["name"]
        else:
            del reportdict["nodes"]

        if not all(isinstance(x, LocalAttribute) for x in reportdict.keys()):
            raise TypeError(("one of the keys in the report dictionary is not of type LocalAttribute (except nodes)"))
        self.report.append(["Results: Local Topology Metrics in Pyntacle for each node queried"])
        self.report.append(["Node Name"] + [x.name for x in reportdict.keys()])

        #todo stuck here
        for i, elem in enumerate(nodes):
            pass

    def __global_report(self, reportdict:OrderedDict):
        if not all(isinstance(x, GlobalAttribute) for x in reportdict.keys()):
            raise TypeError("one of the keys in the report dictionary is not of type GlobalAttribute")

        self.report.append(["Results: Global Topology Metrics for selected graphs"])
        self.report.append(["Metric", "Value"])

        for k in reportdict.keys():
            self.report.append([k, str(reportdict[k])])

    def __KPinfo_report(self, reportdict:OrderedDict):
        """
        fill the *self.__report* object with all the values conatined in the KPINFO Run
        :param reportdict: a dictionary with KPPOSchoices or KPNEGchoices as  `keys` and a list as `values`
        """
        # this doesn't work for now: keys are strings and not KP choices.
        # if not all(isinstance(x, str) for x in reportdict.keys()):
        #     raise TypeError("one of the keys in the report dictionary is not a KPPOSchoices or KPNEGchoices")

        if KPPOSchoices.mreach.name in reportdict.keys():
            m = reportdict[KPPOSchoices.mreach.name][2]

            if not isinstance(m, int) and m < 1:
                raise ValueError("m must be a positive integer")
            else:
                self.report.append(["maximum mreach distance", reportdict[KPPOSchoices.mreach.name][2]])

        if KPNEGchoices.F.name in reportdict.keys():
            init_F = reportdict[KPNEGchoices.F.name][2]

            if 0.0 <= init_F <= 1.0:
                self.report.append(["initial F value (whole graph)", str(init_F)])
            else:
                raise ValueError("Initial F must range between 0 and 1")

        if KPNEGchoices.dF.name in reportdict.keys():
            init_dF = reportdict[KPNEGchoices.dF.name][2]

            if 0.0 <= init_dF <= 1.0:
                self.report.append(["initial dF value (whole graph)", init_dF])
            else:
                raise ValueError("Initial dF must range between 0 and 1")

        self.report.append("Results: Key Player Metrics Info for selected subset of nodes")
        self.report.append(["Metric", "Nodes", "Value"])

        for k in reportdict.keys():
            if (k == KPNEGchoices.F.name or k == KPNEGchoices.dF.name) and reportdict[k][-1] == 1.0:
                self.report.append([k, "NA", "MAXIMUM FRAGMENTATION REACHED"])

            else:
                self.report.append([k, ",".join(reportdict[k][0]), str(reportdict[k][1])])

    def __greedy_report(self, reportdict: OrderedDict):
        """
        fill the *self.__report* object with all the values contained in the Greedy Optimization Run
        :param reportdict: a dictionary with KPPOSchoices or KPNEGchoices as  `keys` and a list as `values`
        """

        if not all(isinstance(x, (KPPOSchoices, KPPOSchoices)) for x in reportdict.keys()):
            raise TypeError("one of the keys in the report dictionary is not a KPPOSchoices or KPNEGchoices")

        if KPPOSchoices.mreach.name in reportdict.keys():
            m = reportdict[KPPOSchoices.mreach.name][2]

            if not isinstance(m, int) and m < 1:
                raise ValueError("m must be a positive integer")
            else:
                self.report.append(["maximum mreach distance", reportdict[KPPOSchoices.mreach.name][2]])

        if KPNEGchoices.F in reportdict.keys():
            init_F = reportdict[KPNEGchoices.F.name][2]

            if 0.0 <= init_F <= 1.0:
                self.report.append(["initial F value (whole graph)", str(init_F)])
            else:
                raise ValueError("Initial F must range between 0 and 1")

        if KPNEGchoices.dF.name in reportdict.keys():
            init_dF = reportdict[KPNEGchoices.dF.name][2]

            if 0.0 <= init_dF <= 1.0:
                self.report.append(["initial F value (whole graph)", init_dF])
            else:
                raise ValueError("Initial F must range between 0 and 1")

        self.report.append("Results: Greedily-Optimized Search")
        self.report.append(["Metric", "Nodes", "Value"])

        for k in reportdict.keys():
            if (k == KPNEGchoices.F.name or k == KPNEGchoices.dF.name) and reportdict[k][-1] == 1.0:
                self.report.append([k, "NA", "MAXIMUM FRAGMENTATION REACHED"])

            else:
                self.report.append([k, ",".join(reportdict[k][0]), str(reportdict[k][1])])

    def __bruteforce_report(self, reportdict: OrderedDict):
        """
        fill the *self.__report* object with all the values contained in the Greedy Optimization Run
        :param reportdict: a dictionary with KPPOSchoices or KPNEGchoices as  `keys` and a list as `values`
        """

        # if not all(isinstance(x, (KPPOSchoices, KPPOSchoices)) for x in reportdict.keys()):
        #     raise TypeError("one of the keys in the report dictionary is not a KPPOSchoices or KPNEGchoices")

        if KPPOSchoices.mreach.name in reportdict.keys():
            m = reportdict[KPPOSchoices.mreach.name][2]

            if not isinstance(m, int) and m < 1:
                raise ValueError("m must be a positive integer")
            else:
                self.report.append(["maximum mreach distance", reportdict[KPPOSchoices.mreach.name][2]])

        if KPNEGchoices.F.name in reportdict.keys():
            init_F = reportdict[KPNEGchoices.F.name][2]

            if 0.0 <= init_F <= 1.0:
                self.report.append(["initial F value (whole graph)", str(init_F)])
            else:
                raise ValueError("Initial F must range between 0 and 1")

        if KPNEGchoices.dF.name in reportdict.keys():
            init_dF = reportdict[KPNEGchoices.dF.name][2]

            if 0.0 <= init_dF <= 1.0:
                self.report.append(["initial F value (whole graph)", init_dF])
            else:
                raise ValueError("Initial F must range between 0 and 1")

        self.report.append("Results: Brute-force Search")
        self.report.append(["Metric", "Nodes", "Value"])

        for k in reportdict.keys():
            if (k == KPNEGchoices.F.name or k == KPNEGchoices.dF.name) and reportdict[k][-1] == 1.0:
                self.report.append([k, "NA", "MAXIMUM FRAGMENTATION REACHED"])

            else:
                #in this case, the report dictionary can contain more than one set of nodes
                if len(reportdict[k][0]) > 1:
                    self.report.append([k, ",".join(reportdict[k][0][0]), str(reportdict[k][1])])
                    del reportdict[k][0][0]
                    for elem in reportdict[k][0]:
                        self.report.append([[], ",".join(elem), str(reportdict[k][1])])
                else:
                    self.report.append([k, ",".join(reportdict[k][0]), str(reportdict[k][1])])

    def __communities_report(self, reportdict: OrderedDict):
        pass
<|MERGE_RESOLUTION|>--- conflicted
+++ resolved
@@ -129,20 +129,10 @@
                 self.logger.warning("Specified directory does not exists, creating it")
                 os.makedirs(report_dir, exist_ok=True)
 
-<<<<<<< HEAD
             else:
                 report_dir = os.path.abspath(report_dir)
 
         report_path = os.path.join(report_dir, "_".join(["pyntacle_report", self.graph["name"], self.__report_type.name, self.dat])+".tsv")
-=======
-            if not os.path.isdir(reportdir):
-                self.logger.warning("directory of report does not exist, creating it")
-                os.makedirs(reportdir, exist_ok=True)
-
-        else:
-            self.logger.info("report path is not specified, using generic name and saving file into "
-                             "the current directory (as tab-separated file")
->>>>>>> 4d1dead3
 
         extension = choices[format]
 
